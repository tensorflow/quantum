# This file includes external dependencies that are required to compile the
# TensorFlow op.

load("@bazel_tools//tools/build_defs/repo:http.bzl", "http_archive")

http_archive(
    name = "qsim",
    sha256 = "d39b9c48866ce4d6a095093ae8059444d649e851219497af99e937a74f1e9a45",
    strip_prefix = "qsim-0.9.2-dev-20210317",
    urls = ["https://github.com/quantumlib/qsim/archive/v0.9.2-dev+20210317.zip"],
)

http_archive(
    name = "org_tensorflow",
    sha256 = "2023a377a16e5566b8981400af9e8c8e25d3367d82824ffec2b5b6b9c7dba55d",
    strip_prefix = "tensorflow-2.5.1",
    urls = [
        "https://github.com/tensorflow/tensorflow/archive/refs/tags/v2.5.1.zip",
    ],
)

load("@org_tensorflow//tensorflow:workspace3.bzl", "workspace")

workspace()

load("@org_tensorflow//tensorflow:workspace2.bzl", "workspace")

<<<<<<< HEAD
EIGEN_COMMIT = "12e8d57108c50d8a63605c6eb0144c838c128337"
EIGEN_SHA256 = "f689246e342c3955af48d26ce74ac34d21b579a00675c341721a735937919b02"


http_archive(
    name = "eigen",
    build_file_content = """
cc_library(
  name = "eigen3",
  textual_hdrs = glob(["Eigen/**", "unsupported/**"]),
  visibility = ["//visibility:public"],
)
    """,
    sha256 = EIGEN_SHA256,
        strip_prefix = "eigen-{commit}".format(commit = EIGEN_COMMIT),
        urls = [
            "https://storage.googleapis.com/mirror.tensorflow.org/gitlab.com/libeigen/eigen/-/archive/{commit}/eigen-{commit}.tar.gz".format(commit = EIGEN_COMMIT),
            "https://gitlab.com/libeigen/eigen/-/archive/{commit}/eigen-{commit}.tar.gz".format(commit = EIGEN_COMMIT),
        ],
)

http_archive(
    name = "qsim",
    sha256 = "9bc32249fe83120e0d427247c4e1d4ac330bc7922fd55396b17334e1b1254f9e",
    strip_prefix = "qsim-0.10.0",
    urls = ["https://github.com/quantumlib/qsim/archive/refs/tags/v0.10.0.zip"],
)
=======
workspace()
>>>>>>> a8c29079

load("@org_tensorflow//tensorflow:workspace1.bzl", "workspace")

workspace()

load("@org_tensorflow//tensorflow:workspace0.bzl", "workspace")

workspace()

load("//third_party/tf:tf_configure.bzl", "tf_configure")

tf_configure(name = "local_config_tf")

http_archive(
    name = "six_archive",
    build_file = "@com_google_protobuf//:six.BUILD",
    sha256 = "105f8d68616f8248e24bf0e9372ef04d3cc10104f1980f54d57b2ce73a5ad56a",
    url = "https://pypi.python.org/packages/source/s/six/six-1.10.0.tar.gz#md5=34eed507548117b2ab523ab14b2f8b55",
)

bind(
    name = "six",
    actual = "@six_archive//:six",
)<|MERGE_RESOLUTION|>--- conflicted
+++ resolved
@@ -3,29 +3,6 @@
 
 load("@bazel_tools//tools/build_defs/repo:http.bzl", "http_archive")
 
-http_archive(
-    name = "qsim",
-    sha256 = "d39b9c48866ce4d6a095093ae8059444d649e851219497af99e937a74f1e9a45",
-    strip_prefix = "qsim-0.9.2-dev-20210317",
-    urls = ["https://github.com/quantumlib/qsim/archive/v0.9.2-dev+20210317.zip"],
-)
-
-http_archive(
-    name = "org_tensorflow",
-    sha256 = "2023a377a16e5566b8981400af9e8c8e25d3367d82824ffec2b5b6b9c7dba55d",
-    strip_prefix = "tensorflow-2.5.1",
-    urls = [
-        "https://github.com/tensorflow/tensorflow/archive/refs/tags/v2.5.1.zip",
-    ],
-)
-
-load("@org_tensorflow//tensorflow:workspace3.bzl", "workspace")
-
-workspace()
-
-load("@org_tensorflow//tensorflow:workspace2.bzl", "workspace")
-
-<<<<<<< HEAD
 EIGEN_COMMIT = "12e8d57108c50d8a63605c6eb0144c838c128337"
 EIGEN_SHA256 = "f689246e342c3955af48d26ce74ac34d21b579a00675c341721a735937919b02"
 
@@ -53,9 +30,23 @@
     strip_prefix = "qsim-0.10.0",
     urls = ["https://github.com/quantumlib/qsim/archive/refs/tags/v0.10.0.zip"],
 )
-=======
+
+http_archive(
+    name = "org_tensorflow",
+    sha256 = "2023a377a16e5566b8981400af9e8c8e25d3367d82824ffec2b5b6b9c7dba55d",
+    strip_prefix = "tensorflow-2.5.1",
+    urls = [
+        "https://github.com/tensorflow/tensorflow/archive/refs/tags/v2.5.1.zip",
+    ],
+)
+
+load("@org_tensorflow//tensorflow:workspace3.bzl", "workspace")
+
 workspace()
->>>>>>> a8c29079
+
+load("@org_tensorflow//tensorflow:workspace2.bzl", "workspace")
+
+workspace()
 
 load("@org_tensorflow//tensorflow:workspace1.bzl", "workspace")
 
