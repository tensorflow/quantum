{
 "cells": [
  {
   "cell_type": "markdown",
   "metadata": {
    "colab_type": "text",
    "id": "xLOXFOT5Q40E"
   },
   "source": [
    "##### Copyright 2020 The TensorFlow Authors."
   ]
  },
  {
   "cell_type": "code",
   "execution_count": null,
   "metadata": {
    "cellView": "form",
    "colab": {},
    "colab_type": "code",
    "id": "iiQkM5ZgQ8r2"
   },
   "outputs": [],
   "source": [
    "#@title Licensed under the Apache License, Version 2.0 (the \"License\");\n",
    "# you may not use this file except in compliance with the License.\n",
    "# You may obtain a copy of the License at\n",
    "#\n",
    "# https://www.apache.org/licenses/LICENSE-2.0\n",
    "#\n",
    "# Unless required by applicable law or agreed to in writing, software\n",
    "# distributed under the License is distributed on an \"AS IS\" BASIS,\n",
    "# WITHOUT WARRANTIES OR CONDITIONS OF ANY KIND, either express or implied.\n",
    "# See the License for the specific language governing permissions and\n",
    "# limitations under the License."
   ]
  },
  {
   "cell_type": "markdown",
   "metadata": {
    "colab_type": "text",
    "id": "j6331ZSsQGY3"
   },
   "source": [
    "# Hello, many worlds"
   ]
  },
  {
   "cell_type": "markdown",
   "metadata": {
    "colab_type": "text",
    "id": "i9Jcnb8bQQyd"
   },
   "source": [
    "<table class=\"tfo-notebook-buttons\" align=\"left\">\n",
    "  <td>\n",
    "    <a target=\"_blank\" href=\"https://www.tensorflow.org/quantum/tutorials/hello_many_worlds\"><img src=\"https://www.tensorflow.org/images/tf_logo_32px.png\" />View on TensorFlow.org</a>\n",
    "  </td>\n",
    "  <td>\n",
    "    <a target=\"_blank\" href=\"https://colab.research.google.com/github/tensorflow/quantum/blob/master/docs/tutorials/hello_many_worlds.ipynb\"><img src=\"https://www.tensorflow.org/images/colab_logo_32px.png\" />Run in Google Colab</a>\n",
    "  </td>\n",
    "  <td>\n",
    "    <a target=\"_blank\" href=\"https://github.com/tensorflow/quantum/blob/master/docs/tutorials/hello_many_worlds.ipynb\"><img src=\"https://www.tensorflow.org/images/GitHub-Mark-32px.png\" />View source on GitHub</a>\n",
    "  </td>\n",
    "  <td>\n",
    "    <a href=\"https://storage.googleapis.com/tensorflow_docs/quantum/docs/tutorials/hello_many_worlds.ipynb\"><img src=\"https://www.tensorflow.org/images/download_logo_32px.png\" />Download notebook</a>\n",
    "  </td>\n",
    "</table>"
   ]
  },
  {
   "cell_type": "markdown",
   "metadata": {
    "colab_type": "text",
    "id": "6tYn2HaAUgH0"
   },
   "source": [
    "This tutorial shows how a classical neural network can learn to correct qubit calibration errors. It introduces <a target=\"_blank\" href=\"https://github.com/quantumlib/Cirq\" class=\"external\">Cirq</a>, a Python framework to create, edit, and invoke Noisy Intermediate Scale Quantum (NISQ) circuits, and demonstrates how Cirq interfaces with TensorFlow Quantum."
   ]
  },
  {
   "cell_type": "markdown",
   "metadata": {
    "colab_type": "text",
    "id": "sPZoNKvpUaqa"
   },
   "source": [
    "## Setup\n",
    "\n",
    "Download and install the required packages:"
   ]
  },
  {
   "cell_type": "code",
   "execution_count": null,
   "metadata": {
    "colab": {},
    "colab_type": "code",
    "id": "fAVlg7rxkvUw"
   },
   "outputs": [],
   "source": [
    "!pip install cirq==0.7.0 graphviz pydot"
   ]
  },
  {
   "cell_type": "code",
   "execution_count": null,
   "metadata": {
    "colab": {},
    "colab_type": "code",
    "id": "TorxE5tnkvb2"
   },
   "outputs": [],
   "source": [
    "!pip install --upgrade tensorflow==2.1.0"
   ]
  },
  {
   "cell_type": "markdown",
   "metadata": {
    "colab_type": "text",
    "id": "FxkQA6oblNqI"
   },
   "source": [
    "Note: If the following code cell fails, execute the first code cells and then restart the Colab runtime (*Runtime > Restart Runtime*)."
   ]
  },
  {
   "cell_type": "code",
   "execution_count": null,
   "metadata": {
    "colab": {},
    "colab_type": "code",
    "id": "saFHsRDpkvkH"
   },
   "outputs": [],
   "source": [
<<<<<<< HEAD
    "h = \"2dfcfceb9726fa73c40381c037dc01facd3d061e\"\n",
    "!cd ~/\n",
    "!rm -r -f TFQuantum/\n",
    "!git clone git@github.com:quantumlib/TFQuantum\n",
    "!pip install --upgrade --no-deps ./TFQuantum/wheels/tfquantum-0.2.0-cp36-cp36m-manylinux1_x86_64.whl"
=======
    "!pip install tfq-nightly"
>>>>>>> d6b13564
   ]
  },
  {
   "cell_type": "markdown",
   "metadata": {
    "colab_type": "text",
    "id": "F1L8h1YKUvIO"
   },
   "source": [
    "Now import TensorFlow and the module dependencies:"
   ]
  },
  {
   "cell_type": "code",
   "execution_count": null,
   "metadata": {
    "colab": {},
    "colab_type": "code",
    "id": "enZ300Bflq80"
   },
   "outputs": [],
   "source": [
    "import tensorflow as tf\n",
    "import tensorflow_quantum as tfq\n",
    "\n",
    "import cirq\n",
    "import sympy\n",
    "import numpy as np\n",
    "\n",
    "# visualization tools\n",
    "%matplotlib inline\n",
    "import matplotlib.pyplot as plt\n",
    "from cirq.contrib.svg import SVGCircuit"
   ]
  },
  {
   "cell_type": "markdown",
   "metadata": {
    "colab_type": "text",
    "id": "b08Mmbs8lr81"
   },
   "source": [
    "## 1. The Basics"
   ]
  },
  {
   "cell_type": "markdown",
   "metadata": {
    "colab_type": "text",
    "id": "y31qSRCczI-L"
   },
   "source": [
    "### 1.1 Cirq and parameterized quantum circuits\n",
    "\n",
    "Before exploring TensorFlow Quantum (TFQ), let's look at some <a target=\"_blank\" href=\"https://github.com/quantumlib/Cirq\" class=\"external\">Cirq</a> basics. Cirq is a Python library for quantum computing from Google. You use it to define circuits, including static and parameterized gates.\n",
    "\n",
    "Cirq uses <a target=\"_blank\" href=\"https://www.sympy.org\" class=\"external\">SymPy</a> symbols to represent free parameters."
   ]
  },
  {
   "cell_type": "code",
   "execution_count": null,
   "metadata": {
    "colab": {},
    "colab_type": "code",
    "id": "2yQdmhQLCrzQ"
   },
   "outputs": [],
   "source": [
    "a, b = sympy.symbols('a b')"
   ]
  },
  {
   "cell_type": "markdown",
   "metadata": {
    "colab_type": "text",
    "id": "itUlpbKmDYNW"
   },
   "source": [
    "The following code creates a two-qubit circuit using your parameters:"
   ]
  },
  {
   "cell_type": "code",
   "execution_count": null,
   "metadata": {
    "colab": {},
    "colab_type": "code",
    "id": "Ps-pd2mndXs7"
   },
   "outputs": [],
   "source": [
    "# Create two qubits\n",
    "q0, q1 = cirq.GridQubit.rect(1, 2)\n",
    "\n",
    "# Create a circuit on these qubits using the parameters you created above.\n",
    "circuit = cirq.Circuit(\n",
    "    cirq.rx(a).on(q0),\n",
    "    cirq.ry(b).on(q1), cirq.CNOT(control=q0, target=q1))\n",
    "\n",
    "SVGCircuit(circuit)"
   ]
  },
  {
   "cell_type": "markdown",
   "metadata": {
    "colab_type": "text",
    "id": "zcCX109cJUaz"
   },
   "source": [
    "To evaluate circuits, you can use the `cirq.Simulator` interface. You replace free parameters in a circuit with specific numbers by passing in a `cirq.ParamResolver` object. The following code calculates the raw state vector output of your parameterized circuit:"
   ]
  },
  {
   "cell_type": "code",
   "execution_count": null,
   "metadata": {
    "colab": {},
    "colab_type": "code",
    "id": "VMq7EayNRyQb"
   },
   "outputs": [],
   "source": [
    "# Calculate a state vector with a=0.5 and b=-0.5.\n",
    "resolver = cirq.ParamResolver({a: 0.5, b: -0.5})\n",
    "output_state_vector = cirq.Simulator().simulate(circuit, resolver).final_state\n",
    "output_state_vector"
   ]
  },
  {
   "cell_type": "markdown",
   "metadata": {
    "colab_type": "text",
    "id": "-SUlLpXBeicF"
   },
   "source": [
    "State vectors are not directly accessible outside of simulation (notice the complex numbers in the output above). To be physically realistic, you must specify a measurement, which converts a state vector into a real number that classical computers can understand. Cirq specifies measurements using combinations of the <a target=\"_blank\" href=\"https://en.wikipedia.org/wiki/Pauli_matrices\" class=\"external\">Pauli operators</a> $\\hat{X}$, $\\hat{Y}$, and $\\hat{Z}$. As illustration, the following code measures $\\hat{Z}_0$ and $\\frac{1}{2}\\hat{Z}_0 + \\hat{X}_1$ on the state vector you just simulated:"
   ]
  },
  {
   "cell_type": "code",
   "execution_count": null,
   "metadata": {
    "colab": {},
    "colab_type": "code",
    "id": "hrSnOCi3ehr_",
    "scrolled": true
   },
   "outputs": [],
   "source": [
    "z0 = cirq.Z(q0)\n",
    "\n",
    "qubit_map={q0: 0, q1: 1}\n",
    "\n",
    "z0.expectation_from_wavefunction(output_state_vector, qubit_map).real"
   ]
  },
  {
   "cell_type": "code",
   "execution_count": null,
   "metadata": {},
   "outputs": [],
   "source": [
    "z0x1 = 0.5 * z0 + cirq.X(q1)\n",
    "\n",
    "z0x1.expectation_from_wavefunction(output_state_vector, qubit_map).real"
   ]
  },
  {
   "cell_type": "markdown",
   "metadata": {
    "colab_type": "text",
    "id": "bkC-yjIolDNr"
   },
   "source": [
    "### 1.2 Quantum circuits as tensors\n",
    "\n",
    "TensorFlow Quantum (TFQ) provides `tfq.convert_to_tensor`, a function that converts Cirq objects into tensors. This allows you to send Cirq objects to our <a target=\"_blank\" href=\"https://www.tensorflow.org/quantum/api_docs/python/tfq/layers\">quantum layers</a> and <a target=\"_blank\" href=\"https://www.tensorflow.org/quantum/api_docs/python/tfq/get_expectation_op\">quantum ops</a>. The function can be called on lists or arrays of Cirq Circuits and Cirq Paulis:"
   ]
  },
  {
   "cell_type": "code",
   "execution_count": null,
   "metadata": {
    "colab": {},
    "colab_type": "code",
    "id": "1gLQjA02mIyy",
    "scrolled": true
   },
   "outputs": [],
   "source": [
    "# Rank 1 tensor containing 1 circuit.\n",
    "circuit_tensor = tfq.convert_to_tensor([circuit])\n",
    "\n",
    "print(circuit_tensor.shape)\n",
    "print(circuit_tensor.dtype)"
   ]
  },
  {
   "cell_type": "markdown",
   "metadata": {},
   "source": [
    "This encodes the Cirq objects as `tf.string` tensors that `tfq` operations decode as needed."
   ]
  },
  {
   "cell_type": "code",
   "execution_count": null,
   "metadata": {
    "colab": {},
    "colab_type": "code",
    "id": "aX_vEmCKmpQS"
   },
   "outputs": [],
   "source": [
    "# Rank 1 tensor containing 2 Pauli operators.\n",
    "pauli_tensor = tfq.convert_to_tensor([z0, z0x1])\n",
    "pauli_tensor.shape"
   ]
  },
  {
   "cell_type": "markdown",
   "metadata": {
    "colab_type": "text",
    "id": "FI1JLWe6m8JF"
   },
   "source": [
    "### 1.3 Batching circuit simulation\n",
    "\n",
    "TFQ provides methods for computing expectation values, samples, and state vectors. For now, let's focus on *expectation values*.\n",
    "\n",
    "The highest-level interface for calculating expectation values is the `tfq.layers.Expectation` layer, which is a `tf.keras.Layer`. In its simplest form, this layer is equivalent to simulating a parameterized circuit over many `cirq.ParamResolvers`; however, TFQ allows batching following TensorFlow semantics, and circuits are simulated using efficient C++ code.\n",
    "\n",
    "Create a batch of values to substitute for our `a` and `b` parameters:"
   ]
  },
  {
   "cell_type": "code",
   "execution_count": null,
   "metadata": {
    "colab": {},
    "colab_type": "code",
    "id": "1fsVZhF5lIXp"
   },
   "outputs": [],
   "source": [
    "batch_vals = np.array(np.random.uniform(0, 2 * np.pi, (5, 2)), dtype=np.float32)"
   ]
  },
  {
   "cell_type": "markdown",
   "metadata": {
    "colab_type": "text",
    "id": "Ip7jlGXIf22u"
   },
   "source": [
    "Batching circuit execution over parameter values in Cirq requires a loop:"
   ]
  },
  {
   "cell_type": "code",
   "execution_count": null,
   "metadata": {
    "colab": {},
    "colab_type": "code",
    "id": "RsfF53UCJtr9"
   },
   "outputs": [],
   "source": [
    "cirq_results = []\n",
    "cirq_simulator = cirq.Simulator()\n",
    "\n",
    "for vals in batch_vals:\n",
    "    resolver = cirq.ParamResolver({a: vals[0], b: vals[1]})\n",
    "    final_state = cirq_simulator.simulate(circuit, resolver).final_state\n",
    "    cirq_results.append(\n",
    "        [z0.expectation_from_wavefunction(final_state, {\n",
    "            q0: 0,\n",
    "            q1: 1\n",
    "        }).real])\n",
    "\n",
    "print('cirq batch results: \\n {}'.format(np.array(cirq_results)))"
   ]
  },
  {
   "cell_type": "markdown",
   "metadata": {
    "colab_type": "text",
    "id": "W0JlZEu-f9Ac"
   },
   "source": [
    "The same operation is simplified in TFQ:"
   ]
  },
  {
   "cell_type": "code",
   "execution_count": null,
   "metadata": {
    "colab": {},
    "colab_type": "code",
    "id": "kGZVdcZ6y9lC"
   },
   "outputs": [],
   "source": [
    "tfq.layers.Expectation()(circuit,\n",
    "                         symbol_names=[a, b],\n",
    "                         symbol_values=batch_vals,\n",
    "                         operators=z0)"
   ]
  },
  {
   "cell_type": "markdown",
   "metadata": {
    "colab_type": "text",
    "id": "wppQ3TJ23mWC"
   },
   "source": [
    "## 2. Hybrid quantum-classical optimization\n",
    "\n",
    "Now that you've seen the basics, let's use TensorFlow Quantum to construct a *hybrid quantum-classical neural net*. You will train a classical neural net to control a single qubit. The control will be optimized to correctly prepare the qubit in the `0` or `1` state, overcoming a simulated systematic calibration error. This figure shows the architecture:\n",
    "\n",
    "<img src=\"./images/nn_control1.png\" width=\"1000\">\n",
    "\n",
    "Even without a neural network this is a straightforward problem to solve, but the theme is similar to the real quantum control problems you might solve using TFQ. It demonstrates an end-to-end example of a quantum-classical computation using the `tfq.layers.ControlledPQC` (Parametrized Quantum Circuit) layer inside of a `tf.keras.Model`."
   ]
  },
  {
   "cell_type": "markdown",
   "metadata": {},
   "source": [
    "For the implementation of this tutorial, this is architecture is split into 3 parts:\n",
    "\n",
    "- The *input circuit* or *datapoint circuit*: The first three $R$ gates.\n",
    "- The *controlled circuit*: The other three $R$ gates.\n",
    "- The *controller*: The classical neural-network setting the parameters of the controled circuit."
   ]
  },
  {
   "cell_type": "markdown",
   "metadata": {
    "colab_type": "text",
    "id": "VjDf-nTM6ZSs"
   },
   "source": [
    "### 2.1 The controlled circuit definition\n",
    "\n",
    "Define a learnable single bit rotation, as indicated in the figure above. This will correspond to our controlled circuit."
   ]
  },
  {
   "cell_type": "code",
   "execution_count": null,
   "metadata": {
    "colab": {},
    "colab_type": "code",
    "id": "N-j7SCl-51-q"
   },
   "outputs": [],
   "source": [
    "# Parameters that the classical NN will feed values into.\n",
    "control_params = sympy.symbols('theta_1 theta_2 theta_3')\n",
    "\n",
    "# Create the parameterized circuit.\n",
    "qubit = cirq.GridQubit(0, 0)\n",
    "model_circuit = cirq.Circuit(\n",
    "    cirq.rz(control_params[0])(qubit),\n",
    "    cirq.ry(control_params[1])(qubit),\n",
    "    cirq.rx(control_params[2])(qubit))\n",
    "\n",
    "SVGCircuit(model_circuit)"
   ]
  },
  {
   "cell_type": "markdown",
   "metadata": {
    "colab_type": "text",
    "id": "wfjSbsvb7g9f"
   },
   "source": [
    "### 2.2 The controller\n",
    "\n",
    "Now define controller network: "
   ]
  },
  {
   "cell_type": "code",
   "execution_count": null,
<<<<<<< HEAD
   "metadata": {
    "colab": {},
    "colab_type": "code",
    "id": "Lod5uhHo7gXH"
   },
=======
   "metadata": {},
   "outputs": [],
   "source": [
    "# The classical neural network layers.\n",
    "controller = tf.keras.Sequential([\n",
    "    tf.keras.layers.Dense(10, activation='elu'),\n",
    "    tf.keras.layers.Dense(3)\n",
    "])"
   ]
  },
  {
   "cell_type": "markdown",
   "metadata": {},
   "source": [
    "Given a batch of commands, the controller outputs a batch of control signals for the controlled circuit. \n",
    "\n",
    "The controller is randomly initialized so these outputs are not useful, yet."
   ]
  },
  {
   "cell_type": "code",
   "execution_count": null,
   "metadata": {},
   "outputs": [],
   "source": [
    "controller(tf.constant([[0.0],[1.0]])).numpy()"
   ]
  },
  {
   "cell_type": "markdown",
   "metadata": {},
   "source": [
    "### 2.3 Connect the controller to the circuit"
   ]
  },
  {
   "cell_type": "markdown",
   "metadata": {},
   "source": [
    "Use `tfq` to conect the controller to the controlled circuit, as a single `keras.Model`. \n",
    "\n",
    "See the [Keras Funtional API guide](https://www.tensorflow.org/guide/keras/functional) for more about this style of model definition.\n",
    "\n",
    "First define the inputs to the model:  "
   ]
  },
  {
   "cell_type": "code",
   "execution_count": null,
   "metadata": {},
>>>>>>> d6b13564
   "outputs": [],
   "source": [
    "# This input is the simulated miscalibration that the model will learn to correct.\n",
    "circuits_input = tf.keras.Input(shape=(),\n",
    "                                # The circuit-tensor has dtype `tf.string` \n",
    "                                dtype=tf.string,\n",
    "                                name='circuits_input')\n",
    "\n",
    "# Commands will be either `0` or `1`, specifying the state to set the qubit to.\n",
    "commands_input = tf.keras.Input(shape=(1,),\n",
    "                                dtype=tf.dtypes.float32,\n",
    "                                name='commands_input')\n"
   ]
  },
  {
   "cell_type": "markdown",
   "metadata": {},
   "source": [
    "Next apply operations to those inputs, to define the computation."
   ]
  },
  {
   "cell_type": "code",
   "execution_count": null,
   "metadata": {},
   "outputs": [],
   "source": [
    "dense_2 = controller(commands_input)\n",
    "\n",
    "# TFQ layer for classically controlled circuits.\n",
    "expectation_layer = tfq.layers.ControlledPQC(model_circuit,\n",
    "                                             # Observe Z\n",
    "                                             operators = cirq.Z(qubit))\n",
    "expectation = expectation_layer([circuits_input, dense_2])"
   ]
  },
  {
   "cell_type": "markdown",
   "metadata": {},
   "source": [
    "Now package this computation as a `tf.keras.Model`:"
   ]
  },
  {
   "cell_type": "code",
   "execution_count": null,
   "metadata": {},
   "outputs": [],
   "source": [
    "# The full Keras model is built from our layers.\n",
    "model = tf.keras.Model(inputs=[circuits_input, commands_input],\n",
    "                       outputs=expectation)"
   ]
  },
  {
   "cell_type": "markdown",
   "metadata": {},
   "source": [
    "The network architecture is indicated by the plot of the model below.\n",
    "Compare this model plot to the architecture diagram to verify correctness."
   ]
  },
  {
   "cell_type": "code",
   "execution_count": null,
   "metadata": {},
   "outputs": [],
   "source": [
    "tf.keras.utils.plot_model(model, show_shapes=True, dpi=70)"
   ]
  },
  {
   "cell_type": "markdown",
   "metadata": {},
   "source": [
    "This model takes two inputs: The commands for the controller, and the input-circuit whos output the controller is attempting to correct. "
   ]
  },
  {
   "cell_type": "markdown",
   "metadata": {},
   "source": [
    "### 2.4 The dataset"
   ]
  },
  {
   "cell_type": "markdown",
   "metadata": {},
   "source": [
    "The model attempts to output the correct correct measurement value of $\\hat{Z}$ for each command. The commands and correct values are defined below."
   ]
  },
  {
   "cell_type": "code",
   "execution_count": null,
   "metadata": {},
   "outputs": [],
   "source": [
    "# The command input values to the classical NN.\n",
    "commands = np.array([[0], [1]], dtype=np.float32)\n",
    "\n",
    "# The desired Z expectation value at output of quantum circuit.\n",
    "expected_outputs = np.array([[1], [-1]], dtype=np.float32)"
   ]
  },
  {
   "cell_type": "markdown",
   "metadata": {},
   "source": [
    "This is not the entire training dataset for this task. \n",
    "Each datapoint in the dataset also needs an input circuit."
   ]
  },
  {
   "cell_type": "markdown",
   "metadata": {
    "colab_type": "text",
    "id": "bbiVHvSYVW4H"
   },
   "source": [
    "### 2.4 Input crcuit definition\n",
    "\n",
    "The input-circuit below defines the random miscalibration the model will learn to correct."
   ]
  },
  {
   "cell_type": "code",
   "execution_count": null,
   "metadata": {
    "colab": {},
    "colab_type": "code",
    "id": "_VYfzHffWo7n"
   },
   "outputs": [],
   "source": [
    "random_rotations = np.random.uniform(0, 2 * np.pi, 3)\n",
    "datapoint_circuits = tfq.convert_to_tensor([\n",
    "    cirq.Circuit(\n",
    "        cirq.rx(random_rotations[0])(qubit),\n",
    "        cirq.ry(random_rotations[1])(qubit),\n",
    "        cirq.rz(random_rotations[2])(qubit))\n",
    "] * 2)  # Make two copied of this circuit"
   ]
  },
  {
   "cell_type": "markdown",
   "metadata": {},
   "source": [
    "Thre are two copies of the circuit, one for each datapoint."
   ]
  },
  {
   "cell_type": "code",
   "execution_count": null,
   "metadata": {},
   "outputs": [],
   "source": [
    "datapoint_circuits.shape"
   ]
  },
  {
   "cell_type": "markdown",
   "metadata": {
    "colab_type": "text",
    "id": "gB--UhZZYgVY"
   },
   "source": [
    "### 2.5 Training"
   ]
  },
  {
   "cell_type": "markdown",
   "metadata": {},
   "source": [
    "With the inputs defined you can test-run the `tfq` model."
   ]
  },
  {
   "cell_type": "code",
   "execution_count": null,
   "metadata": {},
   "outputs": [],
   "source": [
    "model([datapoint_circuits, commands]).numpy()"
   ]
  },
  {
   "cell_type": "markdown",
   "metadata": {},
   "source": [
    "Now run a standard training process to adjust these values towards the `expected_outputs`."
   ]
  },
  {
   "cell_type": "code",
   "execution_count": null,
   "metadata": {
    "colab": {},
    "colab_type": "code",
    "id": "dtPYqbNi8zeZ"
   },
   "outputs": [],
   "source": [
    "optimizer = tf.keras.optimizers.Adam(learning_rate=0.05)\n",
    "loss = tf.keras.losses.MeanSquaredError()\n",
    "model.compile(optimizer=optimizer, loss=loss)\n",
    "history = model.fit(x=[datapoint_circuits, commands],\n",
    "                    y=expected_outputs,\n",
    "                    epochs=30,\n",
    "                    verbose=0)"
   ]
  },
  {
   "cell_type": "code",
   "execution_count": null,
   "metadata": {
    "colab": {},
    "colab_type": "code",
    "id": "azE-qV0OaC1o"
   },
   "outputs": [],
   "source": [
    "plt.plot(history.history['loss'])\n",
    "plt.title(\"Learning to Control a Qubit\")\n",
    "plt.xlabel(\"Iterations\")\n",
    "plt.ylabel(\"Error in Control\")\n",
    "plt.show()"
   ]
  },
  {
   "cell_type": "markdown",
   "metadata": {
    "colab_type": "text",
    "id": "GTd5DGcRmmOK"
   },
   "source": [
    "From this plot you can see that the neural network has learned to overcome the systematic miscalibration."
   ]
  },
  {
   "cell_type": "markdown",
   "metadata": {
    "colab_type": "text",
    "id": "jNrW0NXR-lDC"
   },
   "source": [
    "## 3 Learning to prepare eigenstates of different operators\n",
    "\n",
    "The choice of the $\\pm \\hat{Z}$ eigenstates corresponding to 1 and 0 was arbitrary. You could have just as easily wanted 1 to correspond to the $+ \\hat{Z}$ eigenstate and 0 to correspond to the $-\\hat{X}$ eigenstate. One way to accomplish this is by specifying a different measurement operator for each command, as indicated in the figure below:\n",
    "\n",
    "<img src=\"./images/nn_control2.png\" width=\"1000\">\n",
    "\n",
    "This requires use of <code>tfq.layers.Expectation</code>. Now your input has grown to include three objects: circuit, command, and operator. The output is still the expectation value."
   ]
  },
  {
   "cell_type": "markdown",
   "metadata": {
    "colab_type": "text",
    "id": "Ci3WMZ9CjEM1"
   },
   "source": [
    "### 3.1 New model definition\n",
    "\n",
    "Lets take a look at the model to accomplish this task:"
   ]
  },
  {
   "cell_type": "code",
   "execution_count": null,
<<<<<<< HEAD
   "metadata": {
    "colab": {},
    "colab_type": "code",
    "id": "n_aTG4g3-y0F"
   },
=======
   "metadata": {},
>>>>>>> d6b13564
   "outputs": [],
   "source": [
    "# Define inputs.\n",
    "commands_input = tf.keras.layers.Input(shape=(1),\n",
    "                                       dtype=tf.dtypes.float32,\n",
    "                                       name='commands_input')\n",
    "circuits_input = tf.keras.Input(shape=(),\n",
    "                                # The circuit-tensor has dtype `tf.string` \n",
    "                                dtype=tf.dtypes.string,\n",
    "                                name='circuits_input')\n",
    "operators_input = tf.keras.Input(shape=(1,),\n",
    "                                 dtype=tf.dtypes.string,\n",
    "                                 name='operators_input')"
   ]
  },
  {
   "cell_type": "markdown",
   "metadata": {},
   "source": [
    "Here is the controller network:"
   ]
  },
  {
   "cell_type": "code",
   "execution_count": null,
   "metadata": {
    "colab": {},
    "colab_type": "code",
    "id": "n_aTG4g3-y0F"
   },
   "outputs": [],
   "source": [
    "# Define classical NN.\n",
    "controller = tf.keras.Sequential([\n",
    "    tf.keras.layers.Dense(10, activation='elu'),\n",
    "    tf.keras.layers.Dense(3)\n",
    "])"
   ]
  },
  {
   "cell_type": "markdown",
   "metadata": {},
   "source": [
    "Combine the circuit and the controller into a single `keras.Model` using `tfq`:"
   ]
  },
  {
   "cell_type": "code",
   "execution_count": null,
   "metadata": {},
   "outputs": [],
   "source": [
    "dense_2 = controller(commands_input)\n",
    "\n",
    "# Since you aren't using a PQC or ControlledPQC you must append\n",
    "# your model circuit onto the datapoint circuit tensor manually.\n",
    "full_circuit = tfq.layers.AddCircuit()(circuits_input, append=model_circuit)\n",
    "expectation_output = tfq.layers.Expectation()(full_circuit,\n",
    "                                              symbol_names=control_params,\n",
    "                                              symbol_values=dense_2,\n",
    "                                              operators=operators_input)\n",
    "\n",
    "# Contruct your Keras model.\n",
    "two_axis_control_model = tf.keras.Model(\n",
    "    inputs=[circuits_input, commands_input, operators_input],\n",
    "    outputs=[expectation_output])"
   ]
  },
  {
   "cell_type": "markdown",
   "metadata": {
    "colab_type": "text",
    "id": "VQTM6CCiD4gU"
   },
   "source": [
    "### 3.2 The dataset\n",
    "\n",
    "Now you will also include the operators you wish to measure for each datapoint you supply for `model_circuit`:"
   ]
  },
  {
   "cell_type": "code",
   "execution_count": null,
   "metadata": {
    "colab": {},
    "colab_type": "code",
    "id": "4gw_L3JG0_G0"
   },
   "outputs": [],
   "source": [
    "# The operators to measure, for each command.\n",
    "operator_data = tfq.convert_to_tensor([[cirq.X(qubit)], [cirq.Z(qubit)]])\n",
    "\n",
    "# The command input values to the classical NN.\n",
    "commands = np.array([[0], [1]], dtype=np.float32)\n",
    "\n",
    "# The desired expectation value at output of quantum circuit.\n",
    "expected_outputs = np.array([[1], [-1]], dtype=np.float32)"
   ]
  },
  {
   "cell_type": "markdown",
   "metadata": {
    "colab_type": "text",
    "id": "ALCKSvwh0_G2"
   },
   "source": [
    "### 3.3 Training\n",
    "\n",
    "Now that you have your new inputs and outputs you can train once again using keras."
   ]
  },
  {
   "cell_type": "code",
   "execution_count": null,
   "metadata": {
    "colab": {},
    "colab_type": "code",
    "id": "nFuGA73MAA4p"
   },
   "outputs": [],
   "source": [
    "optimizer = tf.keras.optimizers.Adam(learning_rate=0.05)\n",
    "loss = tf.keras.losses.MeanSquaredError()\n",
    "\n",
    "two_axis_control_model.compile(optimizer=optimizer, loss=loss)\n",
    "\n",
    "history = two_axis_control_model.fit(\n",
    "    x=[datapoint_circuits, commands, operator_data],\n",
    "    y=expected_outputs,\n",
    "    epochs=30,\n",
    "    verbose=1)"
   ]
  },
  {
   "cell_type": "code",
   "execution_count": null,
   "metadata": {
    "colab": {},
    "colab_type": "code",
    "id": "Cf_G-GdturLL"
   },
   "outputs": [],
   "source": [
    "plt.plot(history.history['loss'])\n",
    "plt.title(\"Learning to Control a Qubit\")\n",
    "plt.xlabel(\"Iterations\")\n",
    "plt.ylabel(\"Error in Control\")\n",
    "plt.show()"
   ]
  },
  {
   "cell_type": "markdown",
   "metadata": {
    "colab_type": "text",
    "id": "sdCPDH9NlJBl"
   },
   "source": [
    "The loss function has dropped to zero."
   ]
  },
  {
   "cell_type": "markdown",
   "metadata": {},
   "source": [
    "The `controller` is available as a stand-alone model. Call the controller, and check its response to each command signal. It would take some work to correctly compare these outputs to the contents of `random_rotations`."
   ]
  },
  {
   "cell_type": "code",
   "execution_count": null,
   "metadata": {},
   "outputs": [],
   "source": [
    "controller.predict(np.array([0,1]))"
   ]
  }
 ],
 "metadata": {
  "colab": {
   "collapsed_sections": [],
   "name": "hello_many_worlds.ipynb",
   "private_outputs": true,
   "provenance": [],
   "toc_visible": true
  },
  "kernelspec": {
   "display_name": "Python 3",
   "language": "python",
   "name": "python3"
  },
  "language_info": {
   "codemirror_mode": {
    "name": "ipython",
    "version": 3
   },
   "file_extension": ".py",
   "mimetype": "text/x-python",
   "name": "python",
   "nbconvert_exporter": "python",
   "pygments_lexer": "ipython3",
<<<<<<< HEAD
   "version": "3.6.8"
=======
   "version": "3.7.3rc1"
>>>>>>> d6b13564
  }
 },
 "nbformat": 4,
 "nbformat_minor": 1
}<|MERGE_RESOLUTION|>--- conflicted
+++ resolved
@@ -135,15 +135,7 @@
    },
    "outputs": [],
    "source": [
-<<<<<<< HEAD
-    "h = \"2dfcfceb9726fa73c40381c037dc01facd3d061e\"\n",
-    "!cd ~/\n",
-    "!rm -r -f TFQuantum/\n",
-    "!git clone git@github.com:quantumlib/TFQuantum\n",
-    "!pip install --upgrade --no-deps ./TFQuantum/wheels/tfquantum-0.2.0-cp36-cp36m-manylinux1_x86_64.whl"
-=======
     "!pip install tfq-nightly"
->>>>>>> d6b13564
    ]
   },
   {
@@ -531,13 +523,6 @@
   {
    "cell_type": "code",
    "execution_count": null,
-<<<<<<< HEAD
-   "metadata": {
-    "colab": {},
-    "colab_type": "code",
-    "id": "Lod5uhHo7gXH"
-   },
-=======
    "metadata": {},
    "outputs": [],
    "source": [
@@ -588,7 +573,6 @@
    "cell_type": "code",
    "execution_count": null,
    "metadata": {},
->>>>>>> d6b13564
    "outputs": [],
    "source": [
     "# This input is the simulated miscalibration that the model will learn to correct.\n",
@@ -859,15 +843,7 @@
   {
    "cell_type": "code",
    "execution_count": null,
-<<<<<<< HEAD
-   "metadata": {
-    "colab": {},
-    "colab_type": "code",
-    "id": "n_aTG4g3-y0F"
-   },
-=======
-   "metadata": {},
->>>>>>> d6b13564
+   "metadata": {},
    "outputs": [],
    "source": [
     "# Define inputs.\n",
@@ -1069,11 +1045,7 @@
    "name": "python",
    "nbconvert_exporter": "python",
    "pygments_lexer": "ipython3",
-<<<<<<< HEAD
-   "version": "3.6.8"
-=======
    "version": "3.7.3rc1"
->>>>>>> d6b13564
   }
  },
  "nbformat": 4,
