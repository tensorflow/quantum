--- conflicted
+++ resolved
@@ -97,22 +97,6 @@
    "metadata": {
     "colab": {},
     "colab_type": "code",
-<<<<<<< HEAD
-=======
-    "id": "fAVlg7rxkvUw"
-   },
-   "outputs": [],
-   "source": [
-    "!pip install cirq==0.7.0"
-   ]
-  },
-  {
-   "cell_type": "code",
-   "execution_count": null,
-   "metadata": {
-    "colab": {},
-    "colab_type": "code",
->>>>>>> 63eee390
     "id": "TorxE5tnkvb2"
    },
    "outputs": [],
