# Copyright 2020 The TensorFlow Quantum Authors. All Rights Reserved.
#
# Licensed under the Apache License, Version 2.0 (the "License");
# you may not use this file except in compliance with the License.
# You may obtain a copy of the License at
#
#     http://www.apache.org/licenses/LICENSE-2.0
#
# Unless required by applicable law or agreed to in writing, software
# distributed under the License is distributed on an "AS IS" BASIS,
# WITHOUT WARRANTIES OR CONDITIONS OF ANY KIND, either express or implied.
# See the License for the specific language governing permissions and
# limitations under the License.
# ==============================================================================
"""Module definitions for tensorflow_quantum.python.layers.*"""
# Utility layers.
from tensorflow_quantum.python.layers.circuit_construction import (
    AddCircuit,)
# Executor layers.
from tensorflow_quantum.python.layers.circuit_executors import (
    Expectation,
    Sample,
    State,
    SampledExpectation,
    Unitary,
)
# High level layers.
from tensorflow_quantum.python.layers.high_level import (
    ControlledPQC,
<<<<<<< HEAD
    NoisyControlledPQC,
=======
    NoisyPQC,
>>>>>>> 6c294023
    PQC,
)<|MERGE_RESOLUTION|>--- conflicted
+++ resolved
@@ -27,10 +27,7 @@
 # High level layers.
 from tensorflow_quantum.python.layers.high_level import (
     ControlledPQC,
-<<<<<<< HEAD
     NoisyControlledPQC,
-=======
     NoisyPQC,
->>>>>>> 6c294023
     PQC,
 )