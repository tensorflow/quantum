package(default_visibility = ["//visibility:public"])

licenses(["notice"])

# Export for the PIP package.
exports_files(["__init__.py"])

py_library(
    name = "high_level",
    srcs = ["__init__.py"],
    srcs_version = "PY3",
    deps = [
        ":controlled_pqc",
        ":noisy_controlled_pqc",
        ":pqc",
        ":noisy_pqc",
    ],
)

py_library(
    name = "controlled_pqc",
    srcs = ["controlled_pqc.py"],
    srcs_version = "PY3",
    deps = [
        "//tensorflow_quantum/python:util",
        "//tensorflow_quantum/python/layers/circuit_construction:elementary",
        "//tensorflow_quantum/python/layers/circuit_executors:expectation",
        "//tensorflow_quantum/python/layers/circuit_executors:sampled_expectation",
    ],
)

py_library(
    name = "noisy_controlled_pqc",
    srcs = ["noisy_controlled_pqc.py"],
    srcs_version = "PY3",
    deps = [
        "//tensorflow_quantum/python:util",
        "//tensorflow_quantum/python/layers/circuit_construction:elementary",
        "//tensorflow_quantum/core/ops/noise:noisy_expectation_op_py",
        "//tensorflow_quantum/core/ops/noise:noisy_sampled_expectation_op_py",
        "//tensorflow_quantum/python/differentiators:parameter_shift",
    ],
)

py_library(
    name = "pqc",
    srcs = ["pqc.py"],
    srcs_version = "PY3",
    deps = [
        "//tensorflow_quantum/python:util",
        "//tensorflow_quantum/python/layers/circuit_construction:elementary",
        "//tensorflow_quantum/python/layers/circuit_executors:expectation",
        "//tensorflow_quantum/python/layers/circuit_executors:sampled_expectation",
    ],
)

py_library(
    name = "noisy_pqc",
    srcs = ["noisy_pqc.py"],
    srcs_version = "PY3",
    deps = [
        "//tensorflow_quantum/python:util",
        "//tensorflow_quantum/python/layers/circuit_construction:elementary",
        "//tensorflow_quantum/core/ops/noise:noisy_expectation_op_py",
        "//tensorflow_quantum/core/ops/noise:noisy_sampled_expectation_op_py",
        "//tensorflow_quantum/python/differentiators:parameter_shift",
    ],
)

py_test(
    name = "controlled_pqc_test",
    srcs = ["controlled_pqc_test.py"],
    python_version = "PY3",
    deps = [
        ":controlled_pqc",
        "//tensorflow_quantum/python:util",
    ],
)

py_test(
    name = "pqc_test",
    srcs = ["pqc_test.py"],
    python_version = "PY3",
    deps = [
        ":pqc",
        "//tensorflow_quantum/python:util",
    ],
)

py_test(
<<<<<<< HEAD
    name = "noisy_controlled_pqc_test",
    srcs = ["noisy_controlled_pqc_test.py"],
    python_version = "PY3",
    deps = [
        ":noisy_controlled_pqc",
=======
    name = "noisy_pqc_test",
    srcs = ["noisy_pqc_test.py"],
    python_version = "PY3",
    deps = [
        ":noisy_pqc",
>>>>>>> 6c294023
        "//tensorflow_quantum/python:util",
    ],
)<|MERGE_RESOLUTION|>--- conflicted
+++ resolved
@@ -88,19 +88,21 @@
 )
 
 py_test(
-<<<<<<< HEAD
     name = "noisy_controlled_pqc_test",
     srcs = ["noisy_controlled_pqc_test.py"],
     python_version = "PY3",
     deps = [
         ":noisy_controlled_pqc",
-=======
+        "//tensorflow_quantum/python:util",
+    ],
+)
+      
+py_test(
     name = "noisy_pqc_test",
     srcs = ["noisy_pqc_test.py"],
     python_version = "PY3",
     deps = [
         ":noisy_pqc",
->>>>>>> 6c294023
         "//tensorflow_quantum/python:util",
     ],
 )