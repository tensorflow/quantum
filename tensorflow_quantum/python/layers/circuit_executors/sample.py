# Copyright 2020 The TensorFlow Quantum Authors. All Rights Reserved.
#
# Licensed under the Apache License, Version 2.0 (the "License");
# you may not use this file except in compliance with the License.
# You may obtain a copy of the License at
#
#     http://www.apache.org/licenses/LICENSE-2.0
#
# Unless required by applicable law or agreed to in writing, software
# distributed under the License is distributed on an "AS IS" BASIS,
# WITHOUT WARRANTIES OR CONDITIONS OF ANY KIND, either express or implied.
# See the License for the specific language governing permissions and
# limitations under the License.
# =============================================================================
"""A tf.keras.layer that ingests programs and outputs bitstring samples."""
import numbers

import tensorflow as tf

from tensorflow_quantum.core.ops import circuit_execution_ops
from tensorflow_quantum.core.ops.noise import noisy_samples_op
<<<<<<< HEAD
=======
from tensorflow_quantum.python import quantum_context
>>>>>>> 56a6d591
from tensorflow_quantum.python.layers.circuit_executors import input_checks


class Sample(tf.keras.layers.Layer):
    """A Layer that samples from a quantum circuit.

    Given an input circuit and set of parameter values, output samples
    taken from the end of the circuit.

    First lets define a simple circuit to sample from:

    >>> def get_circuit():
    ...     q0 = cirq.GridQubit(0, 0)
    ...     q1 = cirq.GridQubit(1, 0)
    ...     circuit = cirq.Circuit(
    ...         cirq.X(q0),
    ...         cirq.CNOT(q0, q1)
    ...     )
    ...
    ...     return circuit

    When printed:

    >>> get_circuit()
    (0, 0): ───X───@───
                   │
    (1, 0): ───────X───

    Using `tfq.layers.Sample`, it's possible to sample outputs from a given
    circuit. The circuit above will put both qubits in the |1> state.

    To retrieve samples of the output state:

    >>> sample_layer = tfq.layers.Sample()
    >>> output = sample_layer(get_circuit(), repetitions=4)
    >>> output
    <tf.RaggedTensor [[[1, 1], [1, 1], [1, 1], [1, 1]]]>

    Notice above that there were no parameters passed as input into the
    layer, because the circuit wasn't parameterized. If instead the circuit
    had parameters, e.g.

    >>> def get_parameterized_circuit(symbols):
    ...     q0 = cirq.GridQubit(0, 0)
    ...     q1 = cirq.GridQubit(1, 0)
    ...     circuit = cirq.Circuit(
    ...         cirq.X(q0) ** symbols[0],
    ...         cirq.CNOT(q1)
    ...     )
    ...
    ...     return circuit

    Then it becomes necessary to provide a value for the symbol using
    `symbol_names` and `symbol_values`.

    >>> symbols = sympy.symbols(['x'])
    >>> sample_layer = tfq.layers.Sample()
    >>> output = sample_layer(get_parameterized_circuit(),
    ...     symbol_names=symbols, symbol_values=[[0.5]], repetitions=4)
    >>> tf.shape(output.to_tensor())
    tf.Tensor([1 4 2], shape=(3,), dtype=int32)

    Note that using multiple sets of parameters returns multiple
    independent samples on the same circuit.

    >>> symbols = sympy.symbols(['x'])
    >>> sample_layer = tfq.layers.Sample()
    >>> params = tf.convert_to_tensor([[0.5], [0.4]],
    ...                               dtype=tf.dtypes.float32)
    >>> output = sample_layer(get_parameterized_circuit(),
    ...     symbol_names=symbols, symbol_values=params, repetitions=4)
    >>> tf.shape(output.to_tensor())
    tf.Tensor([2 4 2], shape=(3,), dtype=int32)

    The sample layer can also be used without explicitly passing in a
    circuit, but instead using the layer with a batch of circuits. This layer
    will then sample the circuits provided in the batch with multiple sets of
    parameters, at the same time. Note that the parameters will not be
    crossed along all circuits, the circuit at index i will be run with the
    parameters at index i.

    >>> symbols = sympy.symbols(['x'])
    >>> sample_layer = tfq.layers.Sample()

    With the sample layer defined, just define both the circuit and
    parameter inputs.

    >>> q0 = cirq.GridQubit(0, 0)
    >>> q1 = cirq.GridQubit(1, 0)
    >>> circuits = tfq.convert_to_tensor([
    ...     cirq.Circuit(
    ...         cirq.X(q0) ** s[0],
    ...         cirq.CNOT(q0, q1),
    ...     ),
    ...     cirq.Circuit(
    ...         cirq.Y(q0) ** s[0],
    ...         cirq.CNOT(q0, q1),
    ...     )
    ... ])
    >>> params = tf.convert_to_tensor([[0.5], [0.4]],
    ...                              dtype=tf.dtypes.float32)

    The layer can be used as usual:

    >>> output = sample_layer(circuits,
    ...     symbol_names=symbols, symbol_values = params, repetitions=4)
    >>> tf.shape(output.to_tensor())
        tf.Tensor([2 4 2], shape=(3,), dtype=int32)


    Note: When specifying a new layer for a *compiled* `tf.keras.Model` using
    something like `tfq.layers.Sample()(cirq.Circuit(...), ...)` please
    be sure to instead use `tfq.layers.Sample()(circuit_input, ...)`
    where `circuit_input` is a `tf.keras.Input` that is filled with
    `tfq.conver_to_tensor([cirq.Circuit(..)] * batch_size)` at runtime. This
    is because compiled Keras models require non keyword layer `call` inputs to
    be traceable back to a `tf.keras.Input`.

    """

<<<<<<< HEAD
    def __init__(self, backend='noiseless', **kwargs):
=======
    def __init__(self, backend='noiseless', use_cuquantum=False, **kwargs):
>>>>>>> 56a6d591
        """Instantiate this Layer.

        Create a layer that will output bitstring samples taken from either a
        simulated quantum state or a real quantum computer

        Args:
            backend: Optional Backend to use to simulate this state. Defaults
                to the noiseless simulator. Options are {'noisy', 'noiseless'},
                however users may also specify a preconfigured cirq execution
                object to use instead, which must inherit `cirq.Sampler`.
<<<<<<< HEAD
        """
        super().__init__(**kwargs)
        used_op = None
        if backend == 'noiseless':
            used_op = circuit_execution_ops.get_sampling_op(None)
        elif backend == 'noisy':
=======
            use_cuquantum: Calls TFQ GPU version op.
        """
        super().__init__(**kwargs)
        used_op = None
        if backend == 'noiseless' or backend is None:
            mode = quantum_context.get_quantum_concurrent_op_mode()
            quantum_concurrent = False if use_cuquantum else mode
            used_op = circuit_execution_ops.get_sampling_op(
                None,
                use_cuquantum=use_cuquantum,
                quantum_concurrent=quantum_concurrent)
        elif backend == 'noisy':
            if use_cuquantum:
                raise ValueError('noisy backend has no GPU support.')
>>>>>>> 56a6d591
            used_op = noisy_samples_op.samples
        else:
            used_op = circuit_execution_ops.get_sampling_op(backend)

        self.sample_op = used_op

    def call(self,
             inputs,
             *,
             symbol_names=None,
             symbol_values=None,
             repetitions=None):
        """Keras call function.

        Args:
            inputs: See `input_checks.expand_circuits`.
            symbol_names: See `input_checks.expand_circuits`.
            symbol_values: See `input_checks.expand_circuits`.
            repetitions: A Python `int` or a pre-converted `tf.Tensor`
                containing a single `int` entry.

        Returns:
            `tf.RaggedTensor` with shape:
            [batch size of symbol_values, repetitions, <ragged string size>]
                or
            [number of circuits, repetitions, <ragged string size>]
        """
        if repetitions is None:
            raise ValueError("Number of repetitions not specified.")

        # Ingest and promote repetitions.
        if isinstance(repetitions, numbers.Integral):
            if not repetitions > 0:
                raise ValueError("Repetitions must be greater than zero.")
            repetitions = tf.convert_to_tensor([repetitions], dtype=tf.int32)

        if not tf.is_tensor(repetitions):
            raise TypeError("repetitions cannot be parsed to int32 tensor"
                            " tensor given input: ".format(repetitions))

        inputs, symbol_names, symbol_values = input_checks.expand_circuits(
            inputs, symbol_names, symbol_values)

        return self.sample_op(inputs, symbol_names, symbol_values, repetitions)<|MERGE_RESOLUTION|>--- conflicted
+++ resolved
@@ -19,10 +19,7 @@
 
 from tensorflow_quantum.core.ops import circuit_execution_ops
 from tensorflow_quantum.core.ops.noise import noisy_samples_op
-<<<<<<< HEAD
-=======
 from tensorflow_quantum.python import quantum_context
->>>>>>> 56a6d591
 from tensorflow_quantum.python.layers.circuit_executors import input_checks
 
 
@@ -143,11 +140,7 @@
 
     """
 
-<<<<<<< HEAD
-    def __init__(self, backend='noiseless', **kwargs):
-=======
     def __init__(self, backend='noiseless', use_cuquantum=False, **kwargs):
->>>>>>> 56a6d591
         """Instantiate this Layer.
 
         Create a layer that will output bitstring samples taken from either a
@@ -158,14 +151,6 @@
                 to the noiseless simulator. Options are {'noisy', 'noiseless'},
                 however users may also specify a preconfigured cirq execution
                 object to use instead, which must inherit `cirq.Sampler`.
-<<<<<<< HEAD
-        """
-        super().__init__(**kwargs)
-        used_op = None
-        if backend == 'noiseless':
-            used_op = circuit_execution_ops.get_sampling_op(None)
-        elif backend == 'noisy':
-=======
             use_cuquantum: Calls TFQ GPU version op.
         """
         super().__init__(**kwargs)
@@ -180,7 +165,6 @@
         elif backend == 'noisy':
             if use_cuquantum:
                 raise ValueError('noisy backend has no GPU support.')
->>>>>>> 56a6d591
             used_op = noisy_samples_op.samples
         else:
             used_op = circuit_execution_ops.get_sampling_op(backend)
