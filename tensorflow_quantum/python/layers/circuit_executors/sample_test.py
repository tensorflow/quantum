# Copyright 2020 The TensorFlow Quantum Authors. All Rights Reserved.
#
# Licensed under the Apache License, Version 2.0 (the "License");
# you may not use this file except in compliance with the License.
# You may obtain a copy of the License at
#
#     http://www.apache.org/licenses/LICENSE-2.0
#
# Unless required by applicable law or agreed to in writing, software
# distributed under the License is distributed on an "AS IS" BASIS,
# WITHOUT WARRANTIES OR CONDITIONS OF ANY KIND, either express or implied.
# See the License for the specific language governing permissions and
# limitations under the License.
# =============================================================================
"""Tests for the sample layer."""
# Remove PYTHONPATH collisions for protobuf.
# pylint: disable=wrong-import-position
import sys

NEW_PATH = [x for x in sys.path if 'com_google_protobuf' not in x]
sys.path = NEW_PATH
# pylint: enable=wrong-import-position

import numpy as np
from absl.testing import parameterized
import sympy
import tensorflow as tf
import cirq

from tensorflow_quantum.core.ops import circuit_execution_ops
from tensorflow_quantum.python.layers.circuit_executors import sample
from tensorflow_quantum.python import util

RANDOM_SEED = 1234


class SampleTest(tf.test.TestCase, parameterized.TestCase):
    """Tests for the Sample layer."""

    def test_sample_create(self):
        """Test that sample instantiates correctly."""
        sample.Sample(backend=cirq.Simulator())
        sample.Sample()
        with self.assertRaisesRegex(TypeError,
                                    expected_regex="junk is invalid"):
            sample.Sample(backend='junk')

    def test_sample_invalid_type_inputs(self):
        """Test that sample rejects bad inputs."""
        sampler = sample.Sample()
        with self.assertRaisesRegex(ValueError,
                                    expected_regex="repetitions not specified"):
            sampler(cirq.Circuit())
        with self.assertRaisesRegex(ValueError,
                                    expected_regex="greater than zero"):
            sampler(cirq.Circuit(), repetitions=-1)
        with self.assertRaisesRegex(TypeError,
                                    expected_regex="cannot be parsed to int32"):
            sampler(cirq.Circuit(), repetitions='junk')

    def test_sample_invalid_shape_inputs(self):
        """Test that sample rejects bad input shapes."""
        sampler = sample.Sample()

        with self.assertRaisesRegex(TypeError,
                                    expected_regex="string or sympy.Symbol"):
            sampler(cirq.Circuit(),
                    symbol_values=[[0.5]],
                    symbol_names=[[]],
                    repetitions=10)

        with self.assertRaisesRegex(tf.errors.InvalidArgumentError,
                                    expected_regex="rank 2. Got rank 1"):
            sampler(cirq.Circuit(),
                    symbol_values=[0.5],
                    symbol_names=['name'],
                    repetitions=10)

        with self.assertRaisesRegex(tf.errors.InvalidArgumentError,
                                    expected_regex="rank 1. Got rank 2"):
            sampler([[cirq.Circuit()]],
                    symbol_values=[[0.5]],
                    symbol_names=['name'],
                    repetitions=10)

        with self.assertRaisesRegex(
                TypeError, expected_regex="cannot be parsed to int32 tensor"):
            sampler([cirq.Circuit()], repetitions=[10])

    @parameterized.parameters([
        {
<<<<<<< HEAD
            'backend': 'noiseless'
        },
        {
            'backend': 'noisy'
        },
        {
            'backend': cirq.Simulator()
        },
        {
            'backend': None  # old API usage.
        }
    ])
    def test_sample_invalid_combinations(self, backend):
=======
            'backend': 'noiseless',
            'use_cuquantum': False,
        },
        {
            'backend': 'noisy',
            'use_cuquantum': False,
        },
        {
            'backend': cirq.Simulator(),
            'use_cuquantum': False,
        },
        {
            'backend': None,  # old API usage.
            'use_cuquantum': False,
        },
        {
            'backend': None,
            'use_cuquantum': True,
        }
    ])
    def test_sample_invalid_combinations(self, backend, use_cuquantum):
>>>>>>> 56a6d591
        """Test with valid type inputs and valid value, but incorrect combo."""
        if use_cuquantum and not circuit_execution_ops.is_gpu_configured():
            # GPU is not set. Ignores this sub-test.
            self.skipTest("GPU is not set. Ignoring gpu tests...")
        sampler = sample.Sample(backend, use_cuquantum=use_cuquantum)
        symbol = sympy.Symbol('alpha')
        circuit = cirq.Circuit(cirq.H(cirq.GridQubit(0, 0))**symbol)
        with self.assertRaisesRegex(Exception, expected_regex=""):
            # no value provided.
            sampler([circuit, circuit], symbol_names=[symbol], repetitions=5)

        with self.assertRaisesRegex(Exception, expected_regex=""):
            # no name provided.
            sampler([circuit, circuit],
                    symbol_names=[],
                    symbol_values=[[2.0], [3.0]],
                    repetitions=5)

        with self.assertRaisesRegex(Exception, expected_regex=""):
            # deceptive, but the circuit shouldn't be in a list. otherwise fine.
            sampler([circuit],
                    symbol_names=['alpha'],
                    symbol_values=[[2.0], [3.0]],
                    repetitions=5)

        with self.assertRaisesRegex(Exception, expected_regex=""):
            # wrong symbol name.
            sampler([circuit],
                    symbol_names=['alphaaaa'],
                    symbol_values=[[2.0], [3.0]],
                    repetitions=5)

        with self.assertRaisesRegex(Exception, expected_regex=""):
            # too many symbol values provided.
            sampler(circuit,
                    symbol_names=['alpha'],
                    symbol_values=[[2.0, 4.0], [3.0, 5.0]],
                    repetitions=5)

        with self.assertRaisesRegex(Exception, expected_regex=""):
            # Wrong batch_size for symbol values.
            sampler([circuit],
                    symbol_names=['alpha'],
                    symbol_values=np.zeros((3, 1)),
                    repetitions=5)

    @parameterized.parameters([{
        'use_cuquantum': False,
    }, {
        'use_cuquantum': True,
    }])
    def test_sample_basic_inputs(self, use_cuquantum):
        """Test that sample ingests inputs correctly in simple settings."""
        if use_cuquantum and not circuit_execution_ops.is_gpu_configured():
            # GPU is not set. Ignores this sub-test.
            self.skipTest("GPU is not set. Ignoring gpu tests...")
        sampler = sample.Sample(use_cuquantum=use_cuquantum)
        sampler(cirq.Circuit(), repetitions=10)
        sampler([cirq.Circuit()], repetitions=10)
        sampler(cirq.Circuit(),
                symbol_names=['name'],
                symbol_values=[[0.5]],
                repetitions=10)
        sampler(cirq.Circuit(),
                symbol_names=[sympy.Symbol('name')],
                symbol_values=[[0.5]],
                repetitions=10)

    @parameterized.parameters([{
        'use_cuquantum': False,
    }, {
        'use_cuquantum': True,
    }])
    def test_sample_outputs_simple(self, use_cuquantum):
        """Test the simplest call where nothing but circuits are provided."""
        if use_cuquantum and not circuit_execution_ops.is_gpu_configured():
            # GPU is not set. Ignores this sub-test.
            self.skipTest("GPU is not set. Ignoring gpu tests...")
        sampler = sample.Sample(use_cuquantum=use_cuquantum)
        circuit = cirq.Circuit(cirq.H(cirq.GridQubit(0, 0)))
        output = sampler([circuit, circuit], repetitions=5)
        self.assertShapeEqual(np.empty((2, 5, 1)), output.to_tensor())

    # TODO(trevormccrt): add ProcessorSampler to this once it is available
    @parameterized.parameters(
        list(
            util.kwargs_cartesian_product(
                backend=['noiseless', 'noisy',
                         cirq.Simulator(), None],
<<<<<<< HEAD
=======
                use_cuquantum=[False, True],
>>>>>>> 56a6d591
                all_n_qubits=[[3, 4, 10]],
                n_samples=[1],
                symbol_names=[[], ['a', 'b']])))
    def test_sample_output(self, backend, use_cuquantum, all_n_qubits,
                           n_samples, symbol_names):
        """Test that expected output format is preserved.

        Check that any pre or post processing done inside the layers does not
        cause what is output from the layer to structurally deviate from what
        is expected.
        """
        if use_cuquantum and not circuit_execution_ops.is_gpu_configured():
            # GPU is not set. Ignores this sub-test.
            self.skipTest("GPU is not set. Ignoring gpu tests...")
        tf.random.set_seed(RANDOM_SEED)
        if use_cuquantum:
            # If use_cuquantum is True,
            if backend is not None and backend != 'noiseless':
                return
            # Passes backend=None or backend == 'noiseless' only.
        sampler = sample.Sample(backend=backend, use_cuquantum=use_cuquantum)
        bits = cirq.GridQubit.rect(1, max(all_n_qubits))
        programs = []
        expected_outputs = []
        for n_qubits in all_n_qubits:
            programs.append(cirq.Circuit(*cirq.X.on_each(*bits[0:n_qubits])))
            expected_outputs.append([[1] * n_qubits for _ in range(n_samples)])
        symbol_values = np.random.random((len(all_n_qubits), len(symbol_names)))
        layer_output = sampler(programs,
                               symbol_names=symbol_names,
                               symbol_values=symbol_values,
                               repetitions=n_samples).to_list()

        self.assertEqual(expected_outputs, layer_output)


if __name__ == "__main__":
    tf.test.main()<|MERGE_RESOLUTION|>--- conflicted
+++ resolved
@@ -89,21 +89,6 @@
 
     @parameterized.parameters([
         {
-<<<<<<< HEAD
-            'backend': 'noiseless'
-        },
-        {
-            'backend': 'noisy'
-        },
-        {
-            'backend': cirq.Simulator()
-        },
-        {
-            'backend': None  # old API usage.
-        }
-    ])
-    def test_sample_invalid_combinations(self, backend):
-=======
             'backend': 'noiseless',
             'use_cuquantum': False,
         },
@@ -125,7 +110,6 @@
         }
     ])
     def test_sample_invalid_combinations(self, backend, use_cuquantum):
->>>>>>> 56a6d591
         """Test with valid type inputs and valid value, but incorrect combo."""
         if use_cuquantum and not circuit_execution_ops.is_gpu_configured():
             # GPU is not set. Ignores this sub-test.
@@ -215,10 +199,7 @@
             util.kwargs_cartesian_product(
                 backend=['noiseless', 'noisy',
                          cirq.Simulator(), None],
-<<<<<<< HEAD
-=======
                 use_cuquantum=[False, True],
->>>>>>> 56a6d591
                 all_n_qubits=[[3, 4, 10]],
                 n_samples=[1],
                 symbol_names=[[], ['a', 'b']])))
