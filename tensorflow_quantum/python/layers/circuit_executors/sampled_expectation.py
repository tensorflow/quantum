--- conflicted
+++ resolved
@@ -22,10 +22,7 @@
 import cirq
 from tensorflow_quantum.core.ops import circuit_execution_ops
 from tensorflow_quantum.core.ops.noise import noisy_sampled_expectation_op
-<<<<<<< HEAD
-=======
 from tensorflow_quantum.python import quantum_context
->>>>>>> 56a6d591
 from tensorflow_quantum.python.differentiators import differentiator as diff
 from tensorflow_quantum.python.differentiators import parameter_shift
 from tensorflow_quantum.python.layers.circuit_executors import input_checks
@@ -217,15 +214,11 @@
 
     """
 
-<<<<<<< HEAD
-    def __init__(self, backend='noiseless', differentiator=None, **kwargs):
-=======
     def __init__(self,
                  backend='noiseless',
                  differentiator=None,
                  use_cuquantum=False,
                  **kwargs):
->>>>>>> 56a6d591
         """Instantiate this Layer.
 
         Create a layer that will output expectation values gained from
@@ -239,10 +232,7 @@
                 derivative values of given operators_to_measure and circuit,
                 which must inherit `tfq.differentiators.Differentiator`.
                 Defaults to `parameter_shift.ParameterShift()` (None argument).
-<<<<<<< HEAD
-=======
             use_cuquantum: Calls TFQ GPU version op.
->>>>>>> 56a6d591
 
         """
         super().__init__(**kwargs)
@@ -262,12 +252,6 @@
                             "not cirq.Sampler. Please use Expectation instead.")
 
         used_op = None
-<<<<<<< HEAD
-        if backend == 'noiseless':
-            backend = None
-
-        if backend == 'noisy':
-=======
         if backend == 'noiseless' or backend is None:
             mode = quantum_context.get_quantum_concurrent_op_mode()
             quantum_concurrent = False if use_cuquantum else mode
@@ -279,7 +263,6 @@
         elif backend == 'noisy':
             if use_cuquantum:
                 raise ValueError('noisy backend does not currently support GPU')
->>>>>>> 56a6d591
             used_op = noisy_sampled_expectation_op.sampled_expectation
         else:
             used_op = circuit_execution_ops.get_sampled_expectation_op(
