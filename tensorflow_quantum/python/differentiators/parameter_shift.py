# Copyright 2020 The TensorFlow Quantum Authors. All Rights Reserved.
#
# Licensed under the Apache License, Version 2.0 (the "License");
# you may not use this file except in compliance with the License.
# You may obtain a copy of the License at
#
#     http://www.apache.org/licenses/LICENSE-2.0
#
# Unless required by applicable law or agreed to in writing, software
# distributed under the License is distributed on an "AS IS" BASIS,
# WITHOUT WARRANTIES OR CONDITIONS OF ANY KIND, either express or implied.
# See the License for the specific language governing permissions and
# limitations under the License.
# ==============================================================================
"""Compute analytic gradients by using general parameter-shift rule. """
import tensorflow as tf

from tensorflow_quantum.python.differentiators import differentiator
from tensorflow_quantum.python.differentiators import parameter_shift_util


class ParameterShift(differentiator.Differentiator):
    """Calculate the general version of parameter-shift rule based gradients.

    This ParameterShift is the gradient estimator of the following paper:

    [arXiv:1905.13311](https://arxiv.org/abs/1905.13311), Gavin E. Crooks.

    This ParameterShift is used for any programs with parameterized gates.
    It internally decomposes any programs into array of gates with at most
    two distinct eigenvalues.

    >>> non_diff_op = tfq.get_expectation_op()
    >>> linear_differentiator = tfq.differentiators.ParameterShift()
    >>> # Get an expectation op, with this differentiator attached.
    >>> op = linear_differentiator.generate_differentiable_op(
    ...     analytic_op=non_diff_op
    ... )
    >>> qubit = cirq.GridQubit(0, 0)
    >>> circuit = tfq.convert_to_tensor([
    ...     cirq.Circuit(cirq.X(qubit) ** sympy.Symbol('alpha'))
    ... ])
    >>> psums = tfq.convert_to_tensor([[cirq.Z(qubit)]])
    >>> symbol_values = np.array([[0.123]], dtype=np.float32)
    >>> # Calculate tfq gradient.
    >>> symbol_values_t = tf.convert_to_tensor(symbol_values)
    >>> symbol_names = tf.convert_to_tensor(['alpha'])
    >>> with tf.GradientTape() as g:
    ...     g.watch(symbol_values_t)
    ...     expectations = op(circuit, symbol_names, symbol_values_t, psums)
    >>> # This value is now computed via the ParameterShift rule.
    >>> # https://arxiv.org/abs/1905.13311
    >>> grads = g.gradient(expectations, symbol_values_t)
    >>> grads
    tf.Tensor([[-1.1839752]], shape=(1, 1), dtype=float32)

    """

    def get_gradient_circuits(self, programs, symbol_names, symbol_values):
        """See base class description."""
        # these get used a lot
        n_symbols = tf.gather(tf.shape(symbol_names), 0)
        n_programs = tf.gather(tf.shape(programs), 0)

        # Assume cirq.decompose() generates gates with at most two distinct
        # eigenvalues, which results in two parameter shifts.
        n_shifts = 2

        # These new_programs are parameter shifted.
        # shapes: [n_symbols, n_programs, n_param_gates, n_shifts]
        (new_programs, weights, shifts,
         n_param_gates) = parameter_shift_util.parse_programs(
             programs, symbol_names, symbol_values, n_symbols)

        m_tile = n_shifts * n_param_gates * n_symbols

        # Transpose to correct shape,
        # [n_programs, n_symbols, n_param_gates, n_shifts],
        # then reshape to the correct batch size
        batch_programs = tf.reshape(tf.transpose(new_programs, [1, 0, 2, 3]),
                                    [n_programs, m_tile])
        batch_weights = tf.reshape(
            tf.transpose(weights, [1, 0, 2, 3]),
            [n_programs, n_symbols, n_param_gates * n_shifts])
        shifts = tf.reshape(tf.transpose(shifts, [1, 0, 2, 3]),
                            [n_programs, m_tile, 1])

        # Append impurity symbol into symbol name
        new_symbol_names = tf.concat([
            symbol_names,
<<<<<<< HEAD
            tf.constant([parameter_shift_util._PARAMETER_IMPURITY_NAME])
=======
            tf.constant([parameter_shift_util.PARAMETER_IMPURITY_NAME])
>>>>>>> 9c8dcccd
        ], 0)

        # Symbol values are the input symbol values, tiled according to
        # `batch_programs`, with the shift values appended.
        tiled_symbol_values = tf.tile(tf.expand_dims(symbol_values, 1),
                                      [1, m_tile, 1])
        batch_symbol_values = tf.concat([tiled_symbol_values, shifts], 2)

        single_program_mapper = tf.reshape(
            tf.range(n_symbols * n_param_gates * n_shifts),
            [n_symbols, n_param_gates * n_shifts])
        batch_mapper = tf.tile(tf.expand_dims(single_program_mapper, 0),
                               [n_programs, 1, 1])

        return (batch_programs, new_symbol_names, batch_symbol_values,
                batch_weights, batch_mapper)

    @differentiator.catch_empty_inputs
    @tf.function
    def differentiate_analytic(self, programs, symbol_names, symbol_values,
                               pauli_sums, forward_pass_vals, grad):
        """Calculate the gradient.

        The gradient calculations follows the following steps:

        1. Compute the decomposition of the incoming circuits so that we have
            their generator information (done using cirq in a tf.py_function)
        2. Use formula (31) from paper inside of TensorFlow to calculate
            gradients from all the decomposed circuits.
        3. Sum up terms and reshape for the total gradient that is compatible
            with TensorFlow.

        **CAUTION**
        Analytic gradient measurements based on this ParameterShift generally
        run at least K(=2) times SLOWER than the original circuit.
        On top of it, since all parameters of gates are shifted individually,
        the time complexity is linear in the number of parameterized gates L.
        So, you will see O(KL) slower time & space complexity than the original
        forward pass measurements.

        Args:
            programs: `tf.Tensor` of strings with shape [batch_size] containing
                the string representations of the circuits to be executed.
            symbol_names: `tf.Tensor` of strings with shape [n_params], which
                is used to specify the order in which the values in
                `symbol_values` should be placed inside of the circuits in
                `programs`.
            symbol_values: `tf.Tensor` of real numbers with shape
                [batch_size, n_params] specifying parameter values to resolve
                into the circuits specified by programs, following the ordering
                dictated by `symbol_names`.
            pauli_sums: `tf.Tensor` of strings with shape [batch_size, n_ops]
                containing the string representation of the operators that will
                be used on all of the circuits in the expectation calculations.
            forward_pass_vals: `tf.Tensor` of real numbers with shape
                [batch_size, n_ops] containing the output of the forward pass
                through the op you are differentiating.
            grad: `tf.Tensor` of real numbers with shape [batch_size, n_ops]
                representing the gradient backpropagated to the output of the
                op you are differentiating through.

        Returns:
            Backward gradient values for each program & each pauli sum. It has
            the shape of [batch_size, n_symbols].
        """

        # these get used a lot
        n_symbols = tf.gather(tf.shape(symbol_names), 0)
        n_programs = tf.gather(tf.shape(programs), 0)
        n_ops = tf.gather(tf.shape(pauli_sums), 1)
        # Assume cirq.decompose() generates gates with at most two distinct
        # eigenvalues, which results in two parameter shifts.
        n_shifts = 2

        # STEP 1: Generate required inputs for executor
        # Deserialize programs and parse the whole parameterized gates
        # new_programs has [n_symbols, n_param_gates, n_shifts, n_programs].
        # These new_programs has programs that parameter-shift rule is applied,
        # so those programs has
        (new_programs, weights, shifts,
         n_param_gates) = parameter_shift_util.parse_programs(
             programs, symbol_names, symbol_values, n_symbols)

        # Reshape & transpose new_programs, weights and shifts to fit into
        # the input format of tensorflow_quantum simulator.
        # [n_symbols, n_param_gates, n_shifts, n_programs]
        new_programs = tf.transpose(new_programs, [0, 2, 3, 1])
        weights = tf.transpose(weights, [0, 2, 3, 1])
        shifts = tf.transpose(shifts, [0, 2, 3, 1])

        # reshape everything to fit into expectation op correctly
        total_programs = n_programs * n_shifts * n_param_gates * n_symbols
        # tile up and then reshape to order programs correctly
        flat_programs = tf.reshape(new_programs, [total_programs])
        flat_shifts = tf.reshape(shifts, [total_programs])

        # tile up and then reshape to order ops correctly
        n_tile = n_shifts * n_param_gates * n_symbols
        flat_perturbations = tf.concat([
            tf.reshape(
                tf.tile(tf.expand_dims(symbol_values, 0),
                        tf.stack([n_tile, 1, 1])), [total_programs, n_symbols]),
            tf.expand_dims(flat_shifts, axis=1)
        ],
                                       axis=1)
        flat_ops = tf.reshape(
            tf.tile(tf.expand_dims(pauli_sums, 0), tf.stack([n_tile, 1, 1])),
            [total_programs, n_ops])
        # Append impurity symbol into symbol name
        new_symbol_names = tf.concat([
            symbol_names,
            tf.expand_dims(tf.constant(
                parameter_shift_util.PARAMETER_IMPURITY_NAME),
                           axis=0)
        ],
                                     axis=0)

        # STEP 2: calculate the required expectation values
        expectations = self.expectation_op(flat_programs, new_symbol_names,
                                           flat_perturbations, flat_ops)

        # STEP 3: generate gradients according to the results

        # we know the rows are grouped according to which parameter
        # was perturbed, so reshape to reflect that
        grouped_expectations = tf.reshape(
            expectations,
            [n_symbols, n_shifts * n_programs * n_param_gates, -1])

        # now we can calculate the partial of the circuit output with
        # respect to each perturbed parameter
        def rearrange_expectations(grouped):

            def split_vertically(i):
                return tf.slice(grouped, [i * n_programs, 0],
                                [n_programs, n_ops])

            return tf.map_fn(split_vertically,
                             tf.range(n_param_gates * n_shifts),
                             dtype=tf.float32)

        # reshape so that expectations calculated on different programs are
        # separated by a dimension
        rearranged_expectations = tf.map_fn(rearrange_expectations,
                                            grouped_expectations)

        # now we will calculate all of the partial derivatives
        partials = tf.einsum(
            'spco,spc->sco', rearranged_expectations,
            tf.cast(
                tf.reshape(weights,
                           [n_symbols, n_param_gates * n_shifts, n_programs]),
                rearranged_expectations.dtype))

        # now apply the chain rule
        return tf.einsum('sco,co -> cs', partials, grad)

    @differentiator.catch_empty_inputs
    @tf.function
    def differentiate_sampled(self, programs, symbol_names, symbol_values,
                              pauli_sums, num_samples, forward_pass_vals, grad):
        """Calculate the gradient.

        The gradient calculations follows the following steps:

        1. Compute the decomposition of the incoming circuits so that we have
            their generator information (done using cirq in a tf.py_function)
        2. Use formula (31) from paper inside of TensorFlow to calculate
            gradients from all the decomposed circuits.
        3. Sum up terms and reshape for the total gradient that is compatible
            with TensorFlow.

        **CAUTION**
        Analytic gradient measurements based on this ParameterShift generally
        run at least K(=2) times SLOW than the original circuit.
        On top of it, since all parameters of gates are shifted individually,
        the time complexity is linear in the number of parameterized gates L.
        So, you will see O(KL) slower time & space complexity than the original
        forward pass measurements.

        Args:
            programs: `tf.Tensor` of strings with shape [batch_size] containing
                the string representations of the circuits to be executed.
            symbol_names: `tf.Tensor` of strings with shape [n_params], which
                is used to specify the order in which the values in
                `symbol_values` should be placed inside of the circuits in
                `programs`.
            symbol_values: `tf.Tensor` of real numbers with shape
                [batch_size, n_params] specifying parameter values to resolve
                into the circuits specified by programs, following the ordering
                dictated by `symbol_names`.
            pauli_sums: `tf.Tensor` of strings with shape [batch_size, n_ops]
                containing the string representation of the operators that will
                be used on all of the circuits in the expectation calculations.
            num_samples: `tf.Tensor` of positiver integers indicating the number
                of samples used per term to calculate the expectation value
                in the forward pass.
            forward_pass_vals: `tf.Tensor` of real numbers with shape
                [batch_size, n_ops] containing the output of the forward pass
                through the op you are differentiating.
            grad: `tf.Tensor` of real numbers with shape [batch_size, n_ops]
                representing the gradient backpropagated to the output of the
                op you are differentiating through.

        Returns:
            Backward gradient values for each program & each pauli sum. It has
            the shape of [batch_size, n_symbols].
        """

        # these get used a lot
        n_symbols = tf.gather(tf.shape(symbol_names), 0)
        n_programs = tf.gather(tf.shape(programs), 0)
        n_ops = tf.gather(tf.shape(pauli_sums), 1)
        # Assume cirq.decompose() generates gates with at most two distinct
        # eigenvalues, which results in two parameter shifts.
        n_shifts = 2

        # STEP 1: Generate required inputs for executor
        # Deserialize programs and parse the whole parameterized gates
        # new_programs has [n_symbols, n_param_gates, n_shifts, n_programs].
        # These new_programs has programs that parameter-shift rule is applied,
        # so those programs has
        (new_programs, weights, shifts,
         n_param_gates) = parameter_shift_util.parse_programs(
             programs, symbol_names, symbol_values, n_symbols)

        # Reshape & transpose new_programs, weights and shifts to fit into
        # the input format of tensorflow_quantum simulator.
        # [n_symbols, n_param_gates, n_shifts, n_programs]
        new_programs = tf.transpose(new_programs, [0, 2, 3, 1])
        weights = tf.transpose(weights, [0, 2, 3, 1])
        shifts = tf.transpose(shifts, [0, 2, 3, 1])

        # reshape everything to fit into expectation op correctly
        total_programs = n_programs * n_shifts * n_param_gates * n_symbols
        # tile up and then reshape to order programs correctly
        flat_programs = tf.reshape(new_programs, [total_programs])
        flat_shifts = tf.reshape(shifts, [total_programs])

        # tile up and then reshape to order ops correctly
        n_tile = n_shifts * n_param_gates * n_symbols
        flat_perturbations = tf.concat([
            tf.reshape(
                tf.tile(tf.expand_dims(symbol_values, 0),
                        tf.stack([n_tile, 1, 1])), [total_programs, n_symbols]),
            tf.expand_dims(flat_shifts, axis=1)
        ],
                                       axis=1)
        flat_ops = tf.reshape(
            tf.tile(tf.expand_dims(pauli_sums, 0), tf.stack([n_tile, 1, 1])),
            [total_programs, n_ops])
        flat_num_samples = tf.reshape(
            tf.tile(tf.expand_dims(num_samples, 0), tf.stack([n_tile, 1, 1])),
            [total_programs, n_ops])
        # Append impurity symbol into symbol name
        new_symbol_names = tf.concat([
            symbol_names,
            tf.expand_dims(tf.constant(
                parameter_shift_util.PARAMETER_IMPURITY_NAME),
                           axis=0)
        ],
                                     axis=0)

        # STEP 2: calculate the required expectation values
        expectations = self.expectation_op(flat_programs, new_symbol_names,
                                           flat_perturbations, flat_ops,
                                           flat_num_samples)

        # STEP 3: generate gradients according to the results

        # we know the rows are grouped according to which parameter
        # was perturbed, so reshape to reflect that
        grouped_expectations = tf.reshape(
            expectations,
            [n_symbols, n_shifts * n_programs * n_param_gates, -1])

        # now we can calculate the partial of the circuit output with
        # respect to each perturbed parameter
        def rearrange_expectations(grouped):

            def split_vertically(i):
                return tf.slice(grouped, [i * n_programs, 0],
                                [n_programs, n_ops])

            return tf.map_fn(split_vertically,
                             tf.range(n_param_gates * n_shifts),
                             dtype=tf.float32)

        # reshape so that expectations calculated on different programs are
        # separated by a dimension
        rearranged_expectations = tf.map_fn(rearrange_expectations,
                                            grouped_expectations)

        # now we will calculate all of the partial derivatives
        partials = tf.einsum(
            'spco,spc->sco', rearranged_expectations,
            tf.cast(
                tf.reshape(weights,
                           [n_symbols, n_param_gates * n_shifts, n_programs]),
                rearranged_expectations.dtype))

        # now apply the chain rule
        return tf.einsum('sco,co -> cs', partials, grad)<|MERGE_RESOLUTION|>--- conflicted
+++ resolved
@@ -88,11 +88,7 @@
         # Append impurity symbol into symbol name
         new_symbol_names = tf.concat([
             symbol_names,
-<<<<<<< HEAD
-            tf.constant([parameter_shift_util._PARAMETER_IMPURITY_NAME])
-=======
             tf.constant([parameter_shift_util.PARAMETER_IMPURITY_NAME])
->>>>>>> 9c8dcccd
         ], 0)
 
         # Symbol values are the input symbol values, tiled according to
