--- conflicted
+++ resolved
@@ -108,11 +108,7 @@
         # programs are parameter shifted versions of `input_programs[p]` and the
         # remaining programs are empty.
         # Here, `n_param_gates` is 2.
-<<<<<<< HEAD
-        impurity_symbol_name = "_param_shift"
-=======
         impurity_symbol_name = "_impurity_for_param_shift"
->>>>>>> 9c8dcccd
         impurity_symbol = sympy.Symbol(impurity_symbol_name)
         expected_batch_programs_0 = util.convert_to_tensor([
             cirq.Circuit(
