# Copyright 2020 The TensorFlow Quantum Authors. All Rights Reserved.
#
# Licensed under the Apache License, Version 2.0 (the "License");
# you may not use this file except in compliance with the License.
# You may obtain a copy of the License at
#
#     http://www.apache.org/licenses/LICENSE-2.0
#
# Unless required by applicable law or agreed to in writing, software
# distributed under the License is distributed on an "AS IS" BASIS,
# WITHOUT WARRANTIES OR CONDITIONS OF ANY KIND, either express or implied.
# See the License for the specific language governing permissions and
# limitations under the License.
# ==============================================================================
"""A collection of helper functions which are useful in places in TFQ."""

import itertools
import numbers
import random

import numpy as np
import sympy
import tensorflow as tf
import cirq

from tensorflow_quantum.core.proto import pauli_sum_pb2
from tensorflow_quantum.core.serialize import serializer

# Can't use set() since channels don't give proper support.
_SUPPORTED_CHANNELS = [
<<<<<<< HEAD
    cirq.DepolarizingChannel,
    cirq.AsymmetricDepolarizingChannel,
    cirq.ResetChannel,
=======
    cirq.DepolarizingChannel, cirq.AsymmetricDepolarizingChannel,
    cirq.AmplitudeDampingChannel
>>>>>>> 6b6e71eb
]


def get_supported_gates():
    """A helper to get gates supported by TFQ.

    Returns a dictionary mapping from supported gate types
    to the number of qubits each gate operates on.

    Any of these gates used in conjuction with the
    `controlled_by` function for multi-qubit control are also
    supported.
    """
    supported_ops = serializer.SERIALIZER.supported_gate_types()
    supported_gates = filter(lambda x: x not in _SUPPORTED_CHANNELS,
                             supported_ops)
    gate_arity_mapping_dict = dict()
    for gate in supported_gates:
        if gate is cirq.IdentityGate:
            g_num_qubits = 1
            g = gate(num_qubits=1)
        elif gate is cirq.FSimGate:
            g_num_qubits = 2
            g = gate(theta=0.123, phi=0.456)
        elif gate in serializer.PHASED_EIGEN_GATES_DICT:
            g = gate(phase_exponent=0.123)
            g_num_qubits = g.num_qubits()
        else:
            g = gate()
            g_num_qubits = gate().num_qubits()
        gate_arity_mapping_dict[g] = g_num_qubits
    return gate_arity_mapping_dict


def get_supported_channels():
    """A helper to get the channels that are supported in TFQ.

    Returns a dictionary mapping from supported channel types
    to number of qubits.
    """
    # Add new channels here whenever additional support is needed.
    channel_mapping = dict()
    channel_mapping[cirq.DepolarizingChannel(0.01)] = 1
    channel_mapping[cirq.AsymmetricDepolarizingChannel(0.01, 0.02, 0.03)] = 1
<<<<<<< HEAD
    channel_mapping[cirq.ResetChannel()] = 1
=======
    channel_mapping[cirq.AmplitudeDampingChannel(0.01)] = 1
>>>>>>> 6b6e71eb

    return channel_mapping


def _apply_random_control(gate, all_qubits):
    """Returns a random controlled version of `gate`.

    Chooses a random subset s from `all_qubits` that does not intersect
    with `gate.qubits` and returns gate.controlled_by(s). Note that
    if no such set s can be found (size of s would be zero) then
    `gate` is returned unchanged.

    Args:
        gate: Gate to be promoted to a controlled gate with the
            `controlled_by` function in Cirq.
        all_qubits: All qubits used by the circuit which `gate`
            comes from.
    Returns:
        A new gate with a random subset of the set difference
        between all_qubits and gate.qubits controlling `gate`.
    """
    open_qubits = set(all_qubits) - set(gate.qubits)
    n_open = min(len(open_qubits), 3)
    if n_open == 0:
        # No open qubits to control. Return unmodified gate.
        return gate
    control_locs = random.sample(open_qubits, n_open)
    control_values = random.choices([0, 1], k=n_open)
    return gate.controlled_by(*control_locs, control_values=control_values)


def random_symbol_circuit(qubits,
                          symbols,
                          *,
                          n_moments=15,
                          p=0.9,
                          include_scalars=True,
                          include_channels=False):
    """Generates a random circuit including some parameterized gates.

    Symbols are randomly included in the gates of the first `n_moments` moments
    of the resulting circuit.  Then, parameterized H gates are added as
    subsequent moments for any remaining unused symbols.
    """
    supported_ops = get_supported_gates()
    if include_channels:
        for chan, n in get_supported_channels().items():
            supported_ops[chan] = n

    circuit = cirq.testing.random_circuit(qubits, n_moments, p, supported_ops)
    random_symbols = list(symbols)
    random.shuffle(random_symbols)
    location = 0

    for i in range(len(circuit)):
        op = random.choice(list(supported_ops.keys()))
        n_qubits = supported_ops[op]
        locs = tuple(random.sample(qubits, n_qubits))
        if isinstance(op, cirq.IdentityGate) or \
            any(isinstance(op, x) for x in _SUPPORTED_CHANNELS):
            circuit[:i] += op.on(*locs)
            continue
        working_symbol = sympy.Symbol(random_symbols[location %
                                                     len(random_symbols)])
        working_scalar = np.random.random() if include_scalars else 1.0
        full_gate = (op**(working_scalar * working_symbol)).on(*locs)
        if np.random.random() < 0.5:
            # Add a control to this gate.
            full_gate = _apply_random_control(full_gate, qubits)

        circuit[:i] += full_gate
        location += 1

    # Use the rest of the symbols
    while location < len(random_symbols):
        circuit += cirq.Circuit(
            cirq.H(qubits[0])**sympy.Symbol(random_symbols[location]))
        location += 1

    return circuit


def random_circuit_resolver_batch(qubits,
                                  batch_size,
                                  *,
                                  n_moments=15,
                                  p=0.9,
                                  include_channels=False):
    """Generate a batch of random circuits and symbolless resolvers."""
    supported_ops = get_supported_gates()
    if include_channels:
        for chan, n in get_supported_channels().items():
            supported_ops[chan] = n

    return_circuits = []
    return_resolvers = []
    for _ in range(batch_size):
        circuit = cirq.testing.random_circuit(qubits, n_moments, p,
                                              supported_ops)

        for i in range(len(circuit)):
            op = random.choice(list(supported_ops.keys()))
            n_qubits = supported_ops[op]
            if (n_qubits > len(qubits)):
                # skip adding gates in small case.
                continue
            locs = tuple(random.sample(qubits, n_qubits))
            if isinstance(op, cirq.IdentityGate) or \
                any(isinstance(op, x) for x in _SUPPORTED_CHANNELS):
                circuit[:i] += op.on(*locs)
                continue
            full_gate = (op**np.random.random()).on(*locs)
            if np.random.random() < 0.5:
                # Add a control to this gate.
                full_gate = _apply_random_control(full_gate, qubits)

            circuit[:i] += full_gate

        return_circuits.append(circuit)
        return_resolvers.append(cirq.ParamResolver({}))

    return return_circuits, return_resolvers


def random_symbol_circuit_resolver_batch(qubits,
                                         symbols,
                                         batch_size,
                                         *,
                                         n_moments=15,
                                         p=0.9,
                                         include_scalars=True,
                                         include_channels=False):
    """Generate a batch of random circuits and resolvers."""
    return_circuits = []
    return_resolvers = []
    for _ in range(batch_size):
        return_circuits.append(
            random_symbol_circuit(qubits,
                                  symbols,
                                  n_moments=n_moments,
                                  p=p,
                                  include_scalars=include_scalars,
                                  include_channels=include_channels))

        return_resolvers.append(
            cirq.ParamResolver(
                {symbol: np.random.random() for symbol in symbols}))

    return return_circuits, return_resolvers


def random_pauli_sums(qubits, max_sum_length, n_sums):
    """Generate a list of random cirq pauli sums of length |n_sums|."""
    sums = []
    paulis = [cirq.I, cirq.X, cirq.Y, cirq.Z]
    for _ in range(n_sums):
        this_sum_length = np.random.randint(1, max_sum_length + 1)
        terms = []
        for _ in range(this_sum_length):
            term_length = np.random.randint(1, len(qubits) + 1)
            this_term_qubits = random.sample(qubits, term_length)
            this_term_paulis = \
                [random.sample(paulis,1)[0] for _ in range(term_length)]
            terms.append(
                cirq.PauliString(dict(zip(this_term_qubits, this_term_paulis))))
        sums.append(cirq.PauliSum.from_pauli_strings(terms))
    return sums


# There are no native convertible ops inside of this function.
@tf.autograph.experimental.do_not_convert
def convert_to_tensor(items_to_convert):
    """Convert lists of tfq supported primitives to tensor representations.

    Recursively convert a nested lists of `cirq.PauliSum` or `cirq.Circuit`
    objects to a `tf.Tensor` representation. Note that cirq serialization only
    supports `cirq.GridQubit`s so we also require that input circuits and
    pauli sums are defined only on `cirq.GridQubit`s.


    >>> my_qubits = cirq.GridQubit.rect(1, 2)
    >>> my_circuits = [cirq.Circuit(cirq.X(my_qubits[0])),
    ...                cirq.Circuit(cirq.Z(my_qubits[0]))
    ... ]
    >>> tensor_input = tfq.convert_to_tensor(my_circuits)
    >>> # Now tensor_input can be used as model input etc.
    >>> same_circuits = tfq.from_tensor(tensor_input)
    >>> # same_circuits now holds cirq.Circuit objects once more.
    >>> same_circuits
    [cirq.Circuit([
        cirq.Moment(operations=[
            cirq.X.on(cirq.GridQubit(0, 0)),
        ]),
    ])
     cirq.Circuit([
        cirq.Moment(operations=[
            cirq.Z.on(cirq.GridQubit(0, 0)),
        ]),
    ])]

    Args:
        items_to_convert: Python `list` or nested `list` of `cirq.Circuit`
            or `cirq.Paulisum` objects. Must be recangular.
    Returns:
        A `tf.Tensor` that represents the input items.

    Raises:
        TypeError: In case of invalid arguments provided in `items_to_convert`.
    """

    # We use recursion here because np.ndenumerate tries to loop over
    # `cirq.Circuit`s and `cirq.PauliSum`s (they are iterable).
    # This code is safe for nested lists of depth less than the recursion limit,
    # which is deeper than any practical use the author can think of.
    def recur(items_to_convert, curr_type=None):
        tensored_items = []
        for item in items_to_convert:
            if isinstance(item, (list, np.ndarray, tuple)):
                tensored_items.append(recur(item, curr_type))
            elif isinstance(item, (cirq.PauliSum, cirq.PauliString)) and\
                    not curr_type == cirq.Circuit:
                curr_type = cirq.PauliSum
                tensored_items.append(
                    serializer.serialize_paulisum(item).SerializeToString())
            elif isinstance(item, cirq.Circuit) and\
                    not curr_type == cirq.PauliSum:
                curr_type = cirq.Circuit
                tensored_items.append(
                    serializer.serialize_circuit(item).SerializeToString())
            else:
                raise TypeError("Incompatible item passed into "
                                "convert_to_tensor. Tensor detected type: {}. "
                                "got: {}".format(curr_type, type(item)))
        return tensored_items

    # This will catch impossible dimensions
    return tf.convert_to_tensor(recur(items_to_convert))


def _parse_single(item):
    try:
        if b'tfq_gate_set' in item:
            # Return a circuit parsing
            obj = cirq.google.api.v2.program_pb2.Program()
            obj.ParseFromString(item)
            out = serializer.deserialize_circuit(obj)
            return out

        # Return a PauliSum parsing.
        obj = pauli_sum_pb2.PauliSum()
        obj.ParseFromString(item)
        out = serializer.deserialize_paulisum(obj)
        return out
    except Exception:
        raise TypeError('Error decoding item: ' + str(item))


def from_tensor(tensor_to_convert):
    """Convert a tensor of tfq primitives back to Python objects.

    Convert a tensor representing `cirq.PauliSum` or `cirq.Circuit`
    objects back to Python objects.


    >>> my_qubits = cirq.GridQubit.rect(1, 2)
    >>> my_circuits = [cirq.Circuit(cirq.X(my_qubits[0])),
    ...                cirq.Circuit(cirq.Z(my_qubits[0]))
    ... ]
    >>> tensor_input = tfq.convert_to_tensor(my_circuits)
    >>> # Now tensor_input can be used as model input etc.
    >>> same_circuits = tfq.from_tensor(tensor_input)
    >>> # same_circuits now holds cirq.Circuit objects once more.
    >>> same_circuits
    [cirq.Circuit([
        cirq.Moment(operations=[
            cirq.X.on(cirq.GridQubit(0, 0)),
        ]),
    ])
     cirq.Circuit([
        cirq.Moment(operations=[
            cirq.Z.on(cirq.GridQubit(0, 0)),
        ]),
    ])]

    Args:
        tensor_to_convert: `tf.Tensor` or `np.ndarray` representation to
            convert back into python objects.

    Returns:
        Python `list` of items converted to their python representation stored
            in a (potentially nested) `list`.

    Raises:
        TypeError: In case of an invalid tensor passed for conversion.
    """
    if isinstance(tensor_to_convert, tf.Tensor):
        tensor_to_convert = tensor_to_convert.numpy()
    if not isinstance(tensor_to_convert, (np.ndarray, list, tuple)):
        raise TypeError("tensor_to_convert received bad "
                        "type {}".format(type(tensor_to_convert)))
    tensor_to_convert = np.array(tensor_to_convert)
    python_items = np.empty(tensor_to_convert.shape, dtype=object)
    curr_type = None
    for index, item in np.ndenumerate(tensor_to_convert):
        found_item = _parse_single(item)
        got_type = type(found_item)
        if (curr_type is not None) and (not got_type == curr_type):
            raise TypeError("from_tensor expected to find a tensor containing"
                            " elements of a single type.")
        curr_type = got_type
        python_items[index] = found_item
    return python_items


def kwargs_cartesian_product(**kwargs):
    """Compute the cartesian product of inputs yielding Python `dict`s.

    Note that all kwargs must provide `iterable` values. Useful for testing
    purposes.

    ```python
    a = {'one': [1,2,3], 'two': [4,5]}
    result = list(kwargs_cartesian_product(**a))

    # Result now contains:
    # [{'one': 1, 'two': 4},
    #  {'one': 1, 'two': 5},
    #  {'one': 2, 'two': 4},
    #  {'one': 2, 'two': 5},
    #  {'one': 3, 'two': 4},
    #  {'one': 3, 'two': 5}]
    ```

    Returns:
        Python `generator` of the cartesian product of the inputs `kwargs`.

    Raises:
        ValueError: In case of invalid arguments passed to `kwargs`.
    """
    keys = kwargs.keys()
    vals = kwargs.values()
    for (k, v) in zip(keys, vals):
        # Only reliable way to check for __iter__ and __getitem__
        try:
            _ = iter(v)
        except TypeError:
            raise ValueError(f'Value for argument {k} is not iterable.'
                             f' Got {v}.')

    for instance in itertools.product(*vals):
        yield dict(zip(keys, instance))


def _symbols_in_op(op):
    """Returns the set of symbols in a parameterized gate."""
    if isinstance(op, cirq.EigenGate):
        return op.exponent.free_symbols

    if isinstance(op, cirq.FSimGate):
        ret = set()
        if isinstance(op.theta, sympy.Basic):
            ret |= op.theta.free_symbols
        if isinstance(op.phi, sympy.Basic):
            ret |= op.phi.free_symbols
        return ret

    if isinstance(op, cirq.PhasedXPowGate):
        ret = set()
        if isinstance(op.exponent, sympy.Basic):
            ret |= op.exponent.free_symbols
        if isinstance(op.phase_exponent, sympy.Basic):
            ret |= op.phase_exponent.free_symbols
        return ret

    raise ValueError(
        "Attempted to scan for symbols in circuit with unsupported"
        " ops inside.", "Expected op found in "
        "tfq.util.get_supported_gates but found: {}.".format(str(op)),
        "Please make sure circuits contain only ops found in "
        "tfq.util.get_supported_gates().")


def _expression_approx_eq(exp_1, exp_2, atol):
    """Compare possibly symbolic expressions for approximate equality.

    Coefficient based approximate equality.  If no symbol is present in
    `exp_1` or `exp_2`, then return true if the expressions are approximately
    equal.  If the expressions contain symbols, return true if the two symbols
    are the same and their coefficients are approximately equal.

    Args:
      exp_1: An argument to a cirq Gate, either a `sympy.Basic` or a number.
      exp_1: An argument to a cirq Gate, either a `sympy.Basic` or a number.
      atol: Float determining how close the coefficients must be for truth.

    Returns:
      bool which says whether the coefficients of `exp_1` and `exp_2` are
        approximately equal.

    Raises:
        TypeError: If `atol` is not a real number.
    """
    if not isinstance(atol, numbers.Real):
        raise TypeError("atol must be a real number.")
    s_1 = serializer._symbol_extractor(exp_1)
    s_2 = serializer._symbol_extractor(exp_2)
    v_1 = serializer._scalar_extractor(exp_1)
    v_2 = serializer._scalar_extractor(exp_2)
    v_eq = cirq.approx_eq(v_1, v_2, atol=atol)
    if isinstance(s_1, numbers.Real) and isinstance(s_2, numbers.Real):
        return cirq.approx_eq(s_1, s_2, atol=atol) and v_eq
    if isinstance(s_1, sympy.Symbol) and isinstance(s_2, sympy.Symbol):
        return str(s_1) == str(s_2) and v_eq
    return False


# TODO: replace with cirq.approx_eq once
# https://github.com/quantumlib/Cirq/issues/3886 is resolved for all channels.
def _channel_approx_eq(op_true, op_deser, atol=1e-5):
    if isinstance(op_true, cirq.DepolarizingChannel):
        if isinstance(op_deser, cirq.DepolarizingChannel):
            return abs(op_true.p - op_deser.p) < atol

    if isinstance(op_true, cirq.AsymmetricDepolarizingChannel):
        if isinstance(op_deser, cirq.AsymmetricDepolarizingChannel):
            return abs(op_true.p_x - op_deser.p_x) < atol and \
                   abs(op_true.p_y - op_deser.p_y) < atol and \
                   abs(op_true.p_z - op_deser.p_z) < atol

<<<<<<< HEAD
    if isinstance(op_true, cirq.ResetChannel):
        if isinstance(op_deser, cirq.ResetChannel):
            return True
=======
    if isinstance(op_true, cirq.AmplitudeDampingChannel):
        if isinstance(op_deser, cirq.AmplitudeDampingChannel):
            return abs(op_true.gamma - op_deser.gamma) < atol
>>>>>>> 6b6e71eb

    return False


def gate_approx_eq(gate_true, gate_deser, atol=1e-5):
    """Compares gates in the allowed TFQ gate set.

    Gates in TFQ support symbols, numbers or a single product of a real number
    and a symbol as their parameters. This function behaves like
    `cirq.approx_eq` specialized for these kinds of gates so that TFQ can
    support approximate equality in gates containing symbols.

    Args:
        gate_true: `cirq.Gate` which is in the TFQ gate set.  These are gates
          which are instances of those found in `tfq.util.get_supported_gates()`
        gate_deser: `cirq.Gate` which is in the TFQ gate set.  These are gates
          which are instances of those found in `tfq.util.get_supported_gates()`

    Returns:
        bool which says if the two gates are approximately equal in the way
            described above.

    Raises:
        TypeError: If input gates are not of type `cirq.Gate`.
        ValueError: If invalid gate types are provided.
    """
    if not isinstance(gate_true, cirq.Gate):
        raise TypeError(f"`gate_true` not a cirq gate, got {type(gate_true)}")
    if not isinstance(gate_deser, cirq.Gate):
        raise TypeError(f"`gate_deser` not a cirq gate, got {type(gate_deser)}")
    if isinstance(gate_true, cirq.ControlledGate) != isinstance(
            gate_deser, cirq.ControlledGate):
        return False
    if isinstance(gate_true, cirq.ControlledGate):
        if gate_true.control_qid_shape != gate_deser.control_qid_shape:
            return False
        if gate_true.control_values != gate_deser.control_values:
            return False
        return gate_approx_eq(gate_true.sub_gate, gate_deser.sub_gate)
    supported_gates = serializer.SERIALIZER.supported_gate_types()
    if not any([isinstance(gate_true, g) for g in supported_gates]):
        raise ValueError(f"`gate_true` not a valid TFQ gate, got {gate_true}")
    if not any([isinstance(gate_deser, g) for g in supported_gates]):
        raise ValueError(f"`gate_deser` not a valid TFQ gate, got {gate_deser}")
    if not isinstance(gate_true, type(gate_deser)):
        return False
    if isinstance(gate_true, type(cirq.I)) and isinstance(
            gate_deser, type(cirq.I)):
        # all identity gates are the same
        return True
    if isinstance(gate_true, cirq.EigenGate):
        a = _expression_approx_eq(gate_true._global_shift,
                                  gate_deser._global_shift, atol)
        b = _expression_approx_eq(gate_true._exponent, gate_deser._exponent,
                                  atol)
        return a and b
    if isinstance(gate_true, cirq.FSimGate):
        a = _expression_approx_eq(gate_true.theta, gate_deser.theta, atol)
        b = _expression_approx_eq(gate_true.phi, gate_deser.phi, atol)
        return a and b
    if isinstance(gate_true, (cirq.PhasedXPowGate, cirq.PhasedISwapPowGate)):
        a = _expression_approx_eq(gate_true._global_shift,
                                  gate_deser._global_shift, atol)
        b = _expression_approx_eq(gate_true._exponent, gate_deser._exponent,
                                  atol)
        c = _expression_approx_eq(gate_true._phase_exponent,
                                  gate_deser._phase_exponent, atol)
        return a and b and c
    if any(isinstance(gate_true, x) for x in _SUPPORTED_CHANNELS):
        # Compare channels.
        return _channel_approx_eq(gate_true, gate_deser, atol)
    raise ValueError(
        f"Some valid TFQ gate type is not yet accounted for, got {gate_true}")


def get_circuit_symbols(circuit):
    """Returns a list of the sympy.Symbols that are present in `circuit`.

    Args:
        circuit: A `cirq.Circuit` object.

    Returns:
        Python `list` containing the symbols found in the circuit.

    Raises:
        TypeError: If `circuit` is not of type `cirq.Circuit`.
    """
    if not isinstance(circuit, cirq.Circuit):
        raise TypeError(f"Expected a cirq.Circuit object, got {circuit}.")
    all_symbols = set()
    for moment in circuit:
        for op in moment:
            if cirq.is_parameterized(op):
                sub_op = op
                if isinstance(op, cirq.ControlledOperation):
                    sub_op = op.sub_operation
                all_symbols |= _symbols_in_op(sub_op.gate)
    return [str(x) for x in all_symbols]


def _many_clifford_to_many_z(pauli_sum):
    """Convert many clifford to many Z.
    Returns the gate set required for transforming an arbitrary tensor product
    of paulis into a product of all pauli -Z's.
    Args:
        pauli_sum: `cirq.PauliSum` object to be converted to all z's.
    Returns:
        gate_list: List of required gates to complete the transformation.
        conjugate_list: List of gates, but reversed and complex conjugate
            applied to each rotation gate
    """
    # TODO(jaeyoo): investigate how to apply cirq.PauliString.to_z_basis_ops
    gate_list = []
    # Hermitian conjugate
    conjugate_list = []
    for qubit, pauli in pauli_sum.items():
        if isinstance(pauli, cirq.ZPowGate):
            continue
        elif isinstance(pauli, cirq.XPowGate):
            gate_list.append(cirq.H(qubit))
            conjugate_list.append(cirq.H(qubit))
        elif isinstance(pauli, cirq.YPowGate):
            # It is identical to the conjugate of Phase and Hadamard gate up to
            # global phase. This global phase difference is gone with
            # multiplication of hermition conjugate later.
            gate_list.append(cirq.rx(np.pi / 2)(qubit))
            conjugate_list.append(cirq.rx(-np.pi / 2)(qubit))
    return gate_list, conjugate_list[::-1]


def _many_z_to_single_z(focal_qubit, pauli_sum):
    """Convert many Z's to single Z.
    Returns the gate set required for transforming an arbitrary tensor product
    of pauli-z's into a product of all identites and a single pauli-Z.
    Args:
        focal_qubit: central qubit among CNOT gates.
        pauli_sum: `cirq.PauliSum` object to be converted to CNOT's and Z.
    Returns:
        gate_list: List of the required CNOT gates for this conversion.
        gate_list_reversed: List of the same CNOT gates, but in reverse.
    """
    gate_list = []
    for q in pauli_sum.qubits:
        if q != focal_qubit:
            gate_list.append(cirq.CNOT(q, focal_qubit))
    return gate_list, gate_list[::-1]


def check_commutability(pauli_sum):
    """Determines whether pairs of terms in `pauli_sum` are commutable.

    Args:
        pauli_sum: `cirq.PauliSum` object to be checked if all of terms inside
            are commutable each other.

    Raises:
        ValueError: If one or more term pairs in `pauli_sum` are not commutable.
    """
    for term1 in pauli_sum:
        for term2 in pauli_sum:
            if not cirq.commutes(term1, term2):
                raise ValueError("Given an operator has non-commutable "
                                 "terms, whose exponentiation is not "
                                 "supported yet: {} and {}".format(
                                     term1, term2))


def exp_identity(param, c, zeroth_qubit):
    """Return a circuit for exponentiating an identity gate."""
    # TODO(jaeyoo): Reduce the number of gates for this decomposition.
    phase_shift = cirq.ZPowGate(exponent=-param * c / np.pi).on(zeroth_qubit)
    exp_circuit = cirq.Circuit(
        [cirq.X(zeroth_qubit), phase_shift,
         cirq.X(zeroth_qubit), phase_shift])
    return exp_circuit


def exponential(operators, coefficients=None):
    """Return a Cirq circuit with exponential operator forms.

    Construct an exponential form of given `operators` and `coefficients`.
    Operators to be exponentiated are specified in `operators` as
    `cirq.PauliSum` or `cirq.PauliString`. Parameters are given by
    `coefficients`.

    Note that only operators whose standard representations consist of terms
    which all commute can be exponentiated.  This allows use of the identity
    exp(A+B+...) = exp(A)exp(B)... else there would need to be automatic
    handling of Trotterization and convergence, which is not supported yet.

    Args:
        operators: Python `list` or `tuple` of `cirq.PauliSum` or
            `cirq.PauliString` objects to be exponentiated.
            Here are simple examples.
            Let q = cirq.GridQubit(0, 0)
            E.g. operator = 0.5 * X(q) -> exp(-i * 0.5 * X(q))
                 operator = 0.5 * cirq.PauliString({q: cirq.I})
                           -> exp(-i * 0.5)*np.eye(2)
            Be careful of the negation and the PauliString of the identity gate.
        coefficients: (Optional) Python `list` of Python `str`, `float` or
            `sympy.Symbol` object of parameters. Defaults to None, then all
            coefficients of `operators` are set to 1.0.
    Returns:
        A `cirq.Circuit` containing exponential form of given `operators`
            and `coefficients`.
    Raises:
        TypeError: If `operators` (or its terms) is/are of an invalid type.
    """
    # Ingest operators.
    if not isinstance(operators, (list, tuple)):
        raise TypeError("operators is not a list of operators.")

    if not all(
            isinstance(x, (cirq.PauliSum, cirq.PauliString))
            for x in operators):
        raise TypeError("Each element in operators must be a "
                        "cirq.PauliSum or cirq.PauliString object.")

    # Ingest coefficients.
    if coefficients is None:
        coefficients = [1.0 for _ in operators]

    if not isinstance(coefficients, (list, tuple, np.ndarray)):
        raise TypeError("coefficients is not a list of coefficients.")

    if not all(isinstance(x, (str, sympy.Symbol, float)) for x in coefficients):
        raise TypeError("Each element in coefficients"
                        " must be a float or a string or sympy.Symbol.")

    if len(coefficients) != len(operators):
        raise ValueError("the number of operators should be the same as that "
                         "of coefficients. Got {} operators and {} coefficients"
                         "".format(len(operators), len(coefficients)))

    coefficients = [
        sympy.Symbol(s) if isinstance(s, str) else s
        for i, s in enumerate(coefficients)
    ]

    circuit = cirq.Circuit()

    operators = [
        cirq.PauliSum.from_pauli_strings(ps) if isinstance(
            ps, cirq.PauliString) else ps for ps in operators
    ]

    qubit_set = {q for psum in operators for q in psum.qubits}
    identity_ref_qubit = cirq.GridQubit(0, 0)
    if len(qubit_set) > 0:
        identity_ref_qubit = sorted(list(qubit_set))[0]

    for param, pauli_sum in zip(coefficients, operators):
        if isinstance(pauli_sum, cirq.PauliSum):
            check_commutability(pauli_sum)
        for op in pauli_sum:
            if abs(op.coefficient.imag) > 1e-9:
                raise TypeError('exponential only supports real '
                                'coefficients: got '
                                '{}'.format(op.coefficient))
            # Create a circuit with exponentiating `op` with param
            c = op.coefficient.real
            if len(op.gate.pauli_mask) == 0:
                # If given gate_op is identity.
                circuit += exp_identity(param, c, identity_ref_qubit)
                continue

            # Where to perform the Rz gate based on difficulty of CNOT's
            # TODO(jaeyoo): will write a super duper optimization on this.
            #  currently going on HIGHEST-indexed qubit.
            k = op.qubits[-1]
            # Set of gates to convert all X's and Y's -> Z's.
            u, u_dagger = _many_clifford_to_many_z(op)

            # Set of gates to convert many Z's into a single Z using CNOTs.
            w, w_dagger = _many_z_to_single_z(k, op)

            # cirq.rz(2*theta) = exp(-i*0.5*(2*theta)*Z) == exp(-i*theta*Z)
            # focal point of the CNOT ladder.
            exp_circuit = u + w + [cirq.rz(2 * param * c)(k)
                                  ] + w_dagger + u_dagger
            circuit += cirq.Circuit(exp_circuit)
    return circuit<|MERGE_RESOLUTION|>--- conflicted
+++ resolved
@@ -28,14 +28,10 @@
 
 # Can't use set() since channels don't give proper support.
 _SUPPORTED_CHANNELS = [
-<<<<<<< HEAD
     cirq.DepolarizingChannel,
     cirq.AsymmetricDepolarizingChannel,
+    cirq.AmplitudeDampingChannel,
     cirq.ResetChannel,
-=======
-    cirq.DepolarizingChannel, cirq.AsymmetricDepolarizingChannel,
-    cirq.AmplitudeDampingChannel
->>>>>>> 6b6e71eb
 ]
 
 
@@ -80,11 +76,8 @@
     channel_mapping = dict()
     channel_mapping[cirq.DepolarizingChannel(0.01)] = 1
     channel_mapping[cirq.AsymmetricDepolarizingChannel(0.01, 0.02, 0.03)] = 1
-<<<<<<< HEAD
+    channel_mapping[cirq.AmplitudeDampingChannel(0.01)] = 1
     channel_mapping[cirq.ResetChannel()] = 1
-=======
-    channel_mapping[cirq.AmplitudeDampingChannel(0.01)] = 1
->>>>>>> 6b6e71eb
 
     return channel_mapping
 
@@ -514,15 +507,13 @@
                    abs(op_true.p_y - op_deser.p_y) < atol and \
                    abs(op_true.p_z - op_deser.p_z) < atol
 
-<<<<<<< HEAD
+    if isinstance(op_true, cirq.AmplitudeDampingChannel):
+        if isinstance(op_deser, cirq.AmplitudeDampingChannel):
+            return abs(op_true.gamma - op_deser.gamma) < atol
+
     if isinstance(op_true, cirq.ResetChannel):
         if isinstance(op_deser, cirq.ResetChannel):
             return True
-=======
-    if isinstance(op_true, cirq.AmplitudeDampingChannel):
-        if isinstance(op_deser, cirq.AmplitudeDampingChannel):
-            return abs(op_true.gamma - op_deser.gamma) < atol
->>>>>>> 6b6e71eb
 
     return False
 
