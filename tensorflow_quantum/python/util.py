--- conflicted
+++ resolved
@@ -28,18 +28,13 @@
 
 # Can't use set() since channels don't give proper support.
 _SUPPORTED_CHANNELS = [
-<<<<<<< HEAD
-    cirq.DepolarizingChannel,
-    cirq.AsymmetricDepolarizingChannel,
-    cirq.PhaseFlipChannel,
-=======
     cirq.AsymmetricDepolarizingChannel,
     cirq.AmplitudeDampingChannel,
     cirq.DepolarizingChannel,
     cirq.GeneralizedAmplitudeDampingChannel,
     cirq.ResetChannel,
     cirq.PhaseDampingChannel,
->>>>>>> 49a5b2a3
+    cirq.PhaseFlipChannel,
 ]
 
 
@@ -84,14 +79,11 @@
     channel_mapping = dict()
     channel_mapping[cirq.DepolarizingChannel(0.01)] = 1
     channel_mapping[cirq.AsymmetricDepolarizingChannel(0.01, 0.02, 0.03)] = 1
-<<<<<<< HEAD
-    channel_mapping[cirq.PhaseFlipChannel(0.01)] = 1
-=======
     channel_mapping[cirq.GeneralizedAmplitudeDampingChannel(0.01, 0.02)] = 1
     channel_mapping[cirq.AmplitudeDampingChannel(0.01)] = 1
     channel_mapping[cirq.ResetChannel()] = 1
     channel_mapping[cirq.PhaseDampingChannel(0.01)] = 1
->>>>>>> 49a5b2a3
+    channel_mapping[cirq.PhaseFlipChannel(0.01)] = 1
 
     return channel_mapping
 
@@ -521,11 +513,6 @@
                    abs(op_true.p_y - op_deser.p_y) < atol and \
                    abs(op_true.p_z - op_deser.p_z) < atol
 
-<<<<<<< HEAD
-    if isinstance(op_true, cirq.PhaseFlipChannel):
-        if isinstance(op_deser, cirq.PhaseFlipChannel):
-            return abs(op_true.p - op_deser.p) < atol
-=======
     if isinstance(op_true, cirq.GeneralizedAmplitudeDampingChannel):
         if isinstance(op_deser, cirq.GeneralizedAmplitudeDampingChannel):
             return abs(op_true.p - op_deser.p) < atol and \
@@ -542,7 +529,10 @@
     if isinstance(op_true, cirq.PhaseDampingChannel):
         if isinstance(op_deser, cirq.PhaseDampingChannel):
             return abs(op_true.gamma - op_deser.gamma) < atol
->>>>>>> 49a5b2a3
+
+    if isinstance(op_true, cirq.PhaseFlipChannel):
+        if isinstance(op_deser, cirq.PhaseFlipChannel):
+            return abs(op_true.p - op_deser.p) < atol
 
     return False
 
