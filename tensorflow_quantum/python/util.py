--- conflicted
+++ resolved
@@ -37,7 +37,7 @@
         num_iters: `int` which controls the number of times to add gates from
             the allowed gate set.  The first iteration adds one of each gate,
             where each parameterizable gate has a random parameter value added.
-            Subsequent iterations add new copies of all non-constant gates with
+            Subsequent iterations add new copies of all non-constant gates, with
             newly randomized parameters.
 
     Returns:
@@ -46,7 +46,6 @@
     """
     supported_gates = serializer.SERIALIZER.supported_gate_types()
     gate_arity_mapping_dict = dict()
-<<<<<<< HEAD
     for _ in range(num_iters):
         for gate in supported_gates:
             if gate in serializer.EIGEN_GATES_DICT:
@@ -63,22 +62,6 @@
                     "There is a gate type not accounted for: "
                     "{}".format(type(gate)))
             gate_arity_mapping_dict[g] = g_num_qubits
-=======
-    for gate in supported_gates:
-        if gate is cirq.IdentityGate:
-            g_num_qubits = 1
-            g = gate(num_qubits=1)
-        elif gate is cirq.FSimGate:
-            g_num_qubits = 2
-            g = gate(theta=0.123, phi=0.456)
-        elif gate in serializer.PHASED_EIGEN_GATES_DICT:
-            g = gate(phase_exponent=0.123)
-            g_num_qubits = g.num_qubits()
-        else:
-            g = gate()
-            g_num_qubits = gate().num_qubits()
-        gate_arity_mapping_dict[g] = g_num_qubits
->>>>>>> ebfaa476
     return gate_arity_mapping_dict
 
 
