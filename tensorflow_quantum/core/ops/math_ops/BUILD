--- conflicted
+++ resolved
@@ -18,11 +18,8 @@
         "tfq_inner_product.cc",
         "tfq_inner_product_grad.cc",
         "tfq_simulate_1d_expectation.cc",
-<<<<<<< HEAD
         "tfq_simulate_1d_samples.cc",
         "tfq_simulate_1d_sampled_expectation.cc",
-=======
->>>>>>> 864f9ce0
     ],
     copts = select({
         ":windows": [
