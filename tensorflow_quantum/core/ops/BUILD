# load op_wrapper
load("@org_tensorflow//tensorflow:tensorflow.bzl", "tf_gpu_kernel_library", "tf_gen_op_wrapper_py")
load("@local_config_cuda//cuda:build_defs.bzl", "if_cuda_is_configured", "if_cuda")

package(default_visibility = ["//visibility:public"])

licenses(["notice"])

# Export for the PIP package.
exports_files(["__init__.py"])

config_setting(
    name = "windows",
    constraint_values = ["@bazel_tools//platforms:windows"],
)

cc_library(
    name = "cuda",
    data = [
        "@local_config_cuda//cuda:cudart",
    ],
    linkopts = select({
        ":windows": [],
        "//conditions:default": [
            "-Wl,-rpath,../local_config_cuda/cuda/lib64",
            "-Wl,-rpath,../local_config_cuda/cuda/extras/CUPTI/lib64",
        ],
    }),
    deps = [
        "@local_config_cuda//cuda:cudart",
    ],
)

py_library(
    name = "ops",
    srcs = ["__init__.py"],
    srcs_version = "PY3",
    deps = [
        ":batch_util",
        ":circuit_execution_ops",
        ":cirq_ops",
        ":load_module",
        ":tfq_adj_grad_op_py",
        ":tfq_ps_util_ops_py",
        ":tfq_simulate_ops_py",
        ":tfq_simulate_ops_cuda_py",
        ":tfq_unitary_op_py",
        ":tfq_utility_ops_py",
        # test addons
        "//tensorflow_quantum/core/ops/math_ops:inner_product_op_py",
        "//tensorflow_quantum/core/ops/math_ops:fidelity_op_py",
        "//tensorflow_quantum/core/ops/noise:noisy_expectation_op_py",
    ] + if_cuda_is_configured([
        ":tfq_simulate_ops_cuda_py",
        ":tfq_simulate_ops_cuquantum_py",
    ]),
)

cc_binary(
    name = "_tfq_adj_grad.so",
    srcs = [
        "tfq_adj_grad_op.cc",
    ],
    copts = select({
        ":windows": [
            "/D__CLANG_SUPPORT_DYN_ANNOTATION__",
            "/D_USE_MATH_DEFINES",
            "/DEIGEN_MPL2_ONLY",
            "/DEIGEN_MAX_ALIGN_BYTES=64",
            "/DEIGEN_HAS_TYPE_TRAITS=0",
            "/DTF_USE_SNAPPY",
            "/showIncludes",
            "/MD",
            "/O2",
            "/DNDEBUG",
            "/w",
            "-DWIN32_LEAN_AND_MEAN",
            "-DNOGDI",
            "/d2ReducedOptimizeHugeFunctions",
            "/arch:AVX",
            "/std:c++17",
            "-DTENSORFLOW_MONOLITHIC_BUILD",
            "/DPLATFORM_WINDOWS",
            "/DEIGEN_HAS_C99_MATH",
            "/DTENSORFLOW_USE_EIGEN_THREADPOOL",
            "/DEIGEN_AVOID_STL_ARRAY",
            "/Iexternal/gemmlowp",
            "/wd4018",
            "/wd4577",
            "/DNOGDI",
            "/UTF_COMPILE_LIBRARY",
        ],
        "//conditions:default": [
            "-pthread",
            "-std=c++17",
            "-D_GLIBCXX_USE_CXX11_ABI=1",
        ],
    }),
    features = select({
        ":windows": ["windows_export_all_symbols"],
        "//conditions:default": [],
    }),
    linkshared = 1,
    deps = [
        ":parse_context",
        # cirq cc proto
        # pauli sum cc proto
        # projector sum cc proto
        ":tfq_simulate_utils",
        "//tensorflow_quantum/core/src:adj_util",
        "//tensorflow_quantum/core/src:circuit_parser_qsim",
        "//tensorflow_quantum/core/src:util_qsim",
        "@qsim//lib:qsim_lib",
        # tensorflow core framework
        # tensorflow core lib
        # tensorflow core protos
    ],
)

cc_binary(
    name = "_tfq_ps_utils.so",
    srcs = [
        "tfq_ps_decompose_op.cc",
        "tfq_ps_symbol_replace_op.cc",
        "tfq_ps_weights_from_symbols_op.cc",
    ],
    copts = select({
        ":windows": [
            "/D__CLANG_SUPPORT_DYN_ANNOTATION__",
            "/D_USE_MATH_DEFINES",
            "/DEIGEN_MPL2_ONLY",
            "/DEIGEN_MAX_ALIGN_BYTES=64",
            "/DEIGEN_HAS_TYPE_TRAITS=0",
            "/DTF_USE_SNAPPY",
            "/showIncludes",
            "/MD",
            "/O2",
            "/DNDEBUG",
            "/w",
            "-DWIN32_LEAN_AND_MEAN",
            "-DNOGDI",
            "/d2ReducedOptimizeHugeFunctions",
            "/arch:AVX",
            "/std:c++17",
            "-DTENSORFLOW_MONOLITHIC_BUILD",
            "/DPLATFORM_WINDOWS",
            "/DEIGEN_HAS_C99_MATH",
            "/DTENSORFLOW_USE_EIGEN_THREADPOOL",
            "/DEIGEN_AVOID_STL_ARRAY",
            "/Iexternal/gemmlowp",
            "/wd4018",
            "/wd4577",
            "/DNOGDI",
            "/UTF_COMPILE_LIBRARY",
        ],
        "//conditions:default": [
            "-pthread",
            "-std=c++17",
            "-D_GLIBCXX_USE_CXX11_ABI=1",
        ],
    }),
    features = select({
        ":windows": ["windows_export_all_symbols"],
        "//conditions:default": [],
    }),
    linkshared = 1,
    deps = [
        ":parse_context",
        ":tfq_simulate_utils",
        # cirq cc proto
        "//tensorflow_quantum/core/proto:program_cc_proto",
        "@local_config_tf//:libtensorflow_framework",
        "@local_config_tf//:tf_header_lib",
    ],
)

cc_binary(
    name = "_tfq_simulate_ops.so",
    srcs = [
        "tfq_simulate_expectation_op.cc",
        "tfq_simulate_sampled_expectation_op.cc",
        "tfq_simulate_samples_op.cc",
        "tfq_simulate_state_op.cc",
    ],
    copts = select({
        ":windows": [
            "/D__CLANG_SUPPORT_DYN_ANNOTATION__",
            "/D_USE_MATH_DEFINES",
            "/DEIGEN_MPL2_ONLY",
            "/DEIGEN_MAX_ALIGN_BYTES=64",
            "/DEIGEN_HAS_TYPE_TRAITS=0",
            "/DTF_USE_SNAPPY",
            "/showIncludes",
            "/MD",
            "/O2",
            "/DNDEBUG",
            "/w",
            "-DWIN32_LEAN_AND_MEAN",
            "-DNOGDI",
            "/d2ReducedOptimizeHugeFunctions",
            "/arch:AVX",
            "/std:c++17",
            "-DTENSORFLOW_MONOLITHIC_BUILD",
            "/DPLATFORM_WINDOWS",
            "/DEIGEN_HAS_C99_MATH",
            "/DTENSORFLOW_USE_EIGEN_THREADPOOL",
            "/DEIGEN_AVOID_STL_ARRAY",
            "/Iexternal/gemmlowp",
            "/wd4018",
            "/wd4577",
            "/DNOGDI",
            "/UTF_COMPILE_LIBRARY",
        ],
        "//conditions:default": [
            "-pthread",
            "-std=c++17",
            "-D_GLIBCXX_USE_CXX11_ABI=1",
        ],
    }),
    features = select({
        ":windows": ["windows_export_all_symbols"],
        "//conditions:default": [],
    }),
    linkshared = 1,
    deps = [
        ":parse_context",
        ":tfq_simulate_utils",
        # cirq cc proto
        "//tensorflow_quantum/core/proto:pauli_sum_cc_proto",
        "//tensorflow_quantum/core/proto:program_cc_proto",
        "//tensorflow_quantum/core/proto:projector_sum_cc_proto",
        "//tensorflow_quantum/core/src:circuit_parser_qsim",
        "//tensorflow_quantum/core/src:program_resolution",
        "//tensorflow_quantum/core/src:util_qsim",
        "@com_google_absl//absl/container:flat_hash_map",
        "@com_google_absl//absl/container:inlined_vector",
        "@com_google_absl//absl/types:optional",
        "@com_google_absl//absl/types:span",
        "@local_config_tf//:libtensorflow_framework",
        "@local_config_tf//:tf_header_lib",
        "@qsim//lib:qsim_lib",
    ],
)

cc_binary(
    name = "_tfq_utility_ops.so",
    srcs = [
        "tfq_circuit_append_op.cc",
        "tfq_resolve_parameters_op.cc",
    ],
    copts = select({
        ":windows": [
            "/D__CLANG_SUPPORT_DYN_ANNOTATION__",
            "/D_USE_MATH_DEFINES",
            "/DEIGEN_MPL2_ONLY",
            "/DEIGEN_MAX_ALIGN_BYTES=64",
            "/DEIGEN_HAS_TYPE_TRAITS=0",
            "/DTF_USE_SNAPPY",
            "/showIncludes",
            "/MD",
            "/O2",
            "/DNDEBUG",
            "/w",
            "-DWIN32_LEAN_AND_MEAN",
            "-DNOGDI",
            "/d2ReducedOptimizeHugeFunctions",
            "/arch:AVX",
            "/std:c++17",
            "-DTENSORFLOW_MONOLITHIC_BUILD",
            "/DPLATFORM_WINDOWS",
            "/DEIGEN_HAS_C99_MATH",
            "/DTENSORFLOW_USE_EIGEN_THREADPOOL",
            "/DEIGEN_AVOID_STL_ARRAY",
            "/Iexternal/gemmlowp",
            "/wd4018",
            "/wd4577",
            "/DNOGDI",
            "/UTF_COMPILE_LIBRARY",
        ],
        "//conditions:default": [
            "-pthread",
            "-std=c++17",
            "-D_GLIBCXX_USE_CXX11_ABI=1",
        ],
    }),
    features = select({
        ":windows": ["windows_export_all_symbols"],
        "//conditions:default": [],
    }),
    linkshared = 1,
    deps = [
        ":parse_context",
        ":tfq_simulate_utils",
        # cirq cc proto
        "//tensorflow_quantum/core/proto:program_cc_proto",
        "//tensorflow_quantum/core/src:program_resolution",
        "@com_google_absl//absl/container:flat_hash_map",
        "@com_google_absl//absl/container:inlined_vector",
        "@com_google_absl//absl/types:optional",
        "@com_google_absl//absl/types:span",
        "@local_config_tf//:libtensorflow_framework",
        "@local_config_tf//:tf_header_lib",
    ],
)

cc_library(
    name = "parse_context",
    srcs = ["parse_context.cc"],
    hdrs = ["parse_context.h"],
    copts = select({
        ":windows": [
            "/D__CLANG_SUPPORT_DYN_ANNOTATION__",
            "/D_USE_MATH_DEFINES",
            "/DEIGEN_MPL2_ONLY",
            "/DEIGEN_MAX_ALIGN_BYTES=64",
            "/DEIGEN_HAS_TYPE_TRAITS=0",
            "/DTF_USE_SNAPPY",
            "/showIncludes",
            "/MD",
            "/O2",
            "/DNDEBUG",
            "/w",
            "-DWIN32_LEAN_AND_MEAN",
            "-DNOGDI",
            "/d2ReducedOptimizeHugeFunctions",
            "/arch:AVX",
            "/std:c++17",
            "-DTENSORFLOW_MONOLITHIC_BUILD",
            "/DPLATFORM_WINDOWS",
            "/DEIGEN_HAS_C99_MATH",
            "/DTENSORFLOW_USE_EIGEN_THREADPOOL",
            "/DEIGEN_AVOID_STL_ARRAY",
            "/Iexternal/gemmlowp",
            "/wd4018",
            "/wd4577",
            "/DNOGDI",
            "/UTF_COMPILE_LIBRARY",
        ],
        "//conditions:default": [
            "-pthread",
            "-std=c++17",
            "-D_GLIBCXX_USE_CXX11_ABI=1",
        ],
    }),
    deps = [
        ":tfq_simulate_utils",
        "//tensorflow_quantum/core/proto:pauli_sum_cc_proto",
        "//tensorflow_quantum/core/proto:program_cc_proto",
        "//tensorflow_quantum/core/proto:projector_sum_cc_proto",
        "//tensorflow_quantum/core/src:program_resolution",
        "@com_google_absl//absl/container:flat_hash_map",
        "@com_google_absl//absl/container:inlined_vector",
        "@local_config_tf//:libtensorflow_framework",
        "@local_config_tf//:tf_header_lib",
    ],
)

cc_binary(
    name = "_tfq_calculate_unitary_op.so",
    srcs = [
        "tfq_calculate_unitary_op.cc",
    ],
    copts = select({
        ":windows": [
            "/D__CLANG_SUPPORT_DYN_ANNOTATION__",
            "/D_USE_MATH_DEFINES",
            "/DEIGEN_MPL2_ONLY",
            "/DEIGEN_MAX_ALIGN_BYTES=64",
            "/DEIGEN_HAS_TYPE_TRAITS=0",
            "/DTF_USE_SNAPPY",
            "/showIncludes",
            "/MD",
            "/O2",
            "/DNDEBUG",
            "/w",
            "-DWIN32_LEAN_AND_MEAN",
            "-DNOGDI",
            "/d2ReducedOptimizeHugeFunctions",
            "/arch:AVX",
            "/std:c++17",
            "-DTENSORFLOW_MONOLITHIC_BUILD",
            "/DPLATFORM_WINDOWS",
            "/DEIGEN_HAS_C99_MATH",
            "/DTENSORFLOW_USE_EIGEN_THREADPOOL",
            "/DEIGEN_AVOID_STL_ARRAY",
            "/Iexternal/gemmlowp",
            "/wd4018",
            "/wd4577",
            "/DNOGDI",
            "/UTF_COMPILE_LIBRARY",
        ],
        "//conditions:default": [
            "-pthread",
            "-std=c++17",
            "-D_GLIBCXX_USE_CXX11_ABI=1",
        ],
    }),
    features = select({
        ":windows": ["windows_export_all_symbols"],
        "//conditions:default": [],
    }),
    linkshared = 1,
    deps = [
        ":parse_context",
        # cirq cc proto
        "//tensorflow_quantum/core/proto:pauli_sum_cc_proto",
        "//tensorflow_quantum/core/proto:program_cc_proto",
        "//tensorflow_quantum/core/proto:projector_sum_cc_proto",
        "//tensorflow_quantum/core/src:circuit_parser_qsim",
        "//tensorflow_quantum/core/src:util_qsim",
        "@com_google_absl//absl/container:flat_hash_map",
        "@com_google_absl//absl/container:inlined_vector",
        "@com_google_absl//absl/types:optional",
        "@com_google_absl//absl/types:span",
        "@local_config_tf//:libtensorflow_framework",
        "@local_config_tf//:tf_header_lib",
        "@qsim//lib:qsim_lib",
    ],
)

cc_library(
    name = "tfq_simulate_utils",
    srcs = ["tfq_simulate_utils.cc"],
    hdrs = ["tfq_simulate_utils.h"],
    copts = select({
        ":windows": [
            "/D__CLANG_SUPPORT_DYN_ANNOTATION__",
            "/D_USE_MATH_DEFINES",
            "/DEIGEN_MPL2_ONLY",
            "/DEIGEN_MAX_ALIGN_BYTES=64",
            "/DEIGEN_HAS_TYPE_TRAITS=0",
            "/DTF_USE_SNAPPY",
            "/showIncludes",
            "/MD",
            "/O2",
            "/DNDEBUG",
            "/w",
            "-DWIN32_LEAN_AND_MEAN",
            "-DNOGDI",
            "/d2ReducedOptimizeHugeFunctions",
            "/arch:AVX",
            "/std:c++17",
            "-DTENSORFLOW_MONOLITHIC_BUILD",
            "/DPLATFORM_WINDOWS",
            "/DEIGEN_HAS_C99_MATH",
            "/DTENSORFLOW_USE_EIGEN_THREADPOOL",
            "/DEIGEN_AVOID_STL_ARRAY",
            "/Iexternal/gemmlowp",
            "/wd4018",
            "/wd4577",
            "/DNOGDI",
            "/UTF_COMPILE_LIBRARY",
        ],
        "//conditions:default": [
            "-pthread",
            "-std=c++17",
            "-D_GLIBCXX_USE_CXX11_ABI=1",
        ],
    }),
    deps = [
        "@local_config_tf//:libtensorflow_framework",
        "@local_config_tf//:tf_header_lib",
    ],
)

py_library(
    name = "tfq_adj_grad_op_py",
    srcs = ["tfq_adj_grad_op.py"],
    data = [":_tfq_adj_grad.so"],
    srcs_version = "PY3",
    deps = [
        ":load_module",
        # pauli sum cc proto
        # projector sum cc proto
        # tensorflow framework for wrappers
    ],
)

py_library(
    name = "tfq_unitary_op_py",
    srcs = ["tfq_unitary_op.py"],
    data = [":_tfq_calculate_unitary_op.so"],
    srcs_version = "PY3",
    deps = [
        # tensorflow framework for wrappers
        ":load_module",
        ":tfq_utility_ops_py",
        "//tensorflow_quantum/python:quantum_context",
    ],
)

py_test(
    name = "tfq_adj_grad_op_test",
    srcs = ["tfq_adj_grad_op_test.py"],
    python_version = "PY3",
    deps = [
        ":tfq_adj_grad_op_py",
        "//tensorflow_quantum/python:util",
    ],
)

py_test(
    name = "tfq_unitary_op_test",
    timeout = "long",
    srcs = ["tfq_unitary_op_test.py"],
    python_version = "PY3",
    deps = [
        ":tfq_unitary_op_py",
        "//tensorflow_quantum/python:util",
    ],
)

py_library(
    name = "tfq_simulate_ops_py",
    srcs = ["tfq_simulate_ops.py"],
    data = [":_tfq_simulate_ops.so"],
    srcs_version = "PY3",
    deps = [
        # tensorflow framework for wrappers
        ":load_module",
    ],
)

py_test(
    name = "tfq_simulate_ops_test",
    srcs = ["tfq_simulate_ops_test.py"],
    python_version = "PY3",
    deps = [
        ":tfq_simulate_ops_py",
        "//tensorflow_quantum/python:util",
    ],
)

py_library(
    name = "circuit_execution_ops",
    srcs = ["circuit_execution_ops.py"],
    srcs_version = "PY3",
    deps = [
        ":cirq_ops",
        ":tfq_simulate_ops_py",
        ":tfq_utility_ops_py",
        "//tensorflow_quantum/python:quantum_context",
    ],
)

py_test(
    name = "circuit_execution_ops_test",
    timeout = "eternal",
    srcs = ["circuit_execution_ops_test.py"],
    python_version = "PY3",
    deps = [
        ":circuit_execution_ops",
        "//tensorflow_quantum/python:util",
    ],
)

py_library(
    name = "cirq_ops",
    srcs = ["cirq_ops.py"],
    srcs_version = "PY3",
    deps = [
        ":batch_util",
        "//tensorflow_quantum/core/proto:program_py_proto",
        "//tensorflow_quantum/core/proto:pauli_sum_py_proto",
        "//tensorflow_quantum/core/proto:projector_sum_py_proto",
        "//tensorflow_quantum/core/serialize:serializer",
    ],
)

py_test(
    name = "cirq_ops_test",
    srcs = ["cirq_ops_test.py"],
    python_version = "PY3",
    deps = [
        ":batch_util",
        ":cirq_ops",
        "//tensorflow_quantum/core/serialize:serializer",
        "//tensorflow_quantum/python:util",
    ],
)

py_library(
    name = "batch_util",
    srcs = ["batch_util.py"],
    srcs_version = "PY3",
    deps = [
        "//tensorflow_quantum/core/serialize:serializer",
    ],
)

py_test(
    name = "batch_util_test",
    timeout = "eternal",
    srcs = ["batch_util_test.py"],
    python_version = "PY3",
    deps = [
        ":batch_util",
        "//tensorflow_quantum/python:util",
    ],
)

py_library(
    name = "tfq_ps_util_ops_py",
    srcs = ["tfq_ps_util_ops.py"],
    data = [":_tfq_ps_utils.so"],
    srcs_version = "PY3",
    deps = [
        # tensorflow framework for wrappers
        ":load_module",
    ],
)

py_test(
    name = "tfq_ps_util_ops_test",
    srcs = ["tfq_ps_util_ops_test.py"],
    python_version = "PY3",
    deps = [
        ":tfq_ps_util_ops_py",
        "//tensorflow_quantum/python:util",
    ],
)

py_library(
    name = "tfq_utility_ops_py",
    srcs = ["tfq_utility_ops.py"],
    data = [":_tfq_utility_ops.so"],
    srcs_version = "PY3",
    deps = [
        # tensorflow framework for wrappers
        ":load_module",
    ],
)

py_test(
    name = "tfq_utility_ops_test",
    srcs = ["tfq_utility_ops_test.py"],
    python_version = "PY3",
    deps = [
        ":tfq_utility_ops_py",
        "//tensorflow_quantum/core/serialize:serializer",
        "//tensorflow_quantum/python:util",
    ],
)

py_library(
    name = "tfq_simulate_ops_cuda_py",
    srcs = ["tfq_simulate_ops_cuda.py"],
    data = [
        ":_tfq_simulate_ops_cuda.so",
    ],
    srcs_version = "PY3",
    deps = [
        # tensorflow framework for wrappers
        ":load_module",
    ],
)

py_library(
    name = "tfq_simulate_ops_cuquantum_py",
    srcs = ["tfq_simulate_ops_cuquantum.py"],
    data = [
        ":_tfq_simulate_ops_cuquantum.so",
    ],
    srcs_version = "PY3",
    deps = [
        # tensorflow framework for wrappers
        ":load_module",
    ],
)

py_test(
    name = "tfq_simulate_ops_gpu_test",
    srcs = ["tfq_simulate_ops_gpu_test.py"],
    deps = [
        ":tfq_simulate_ops_cuda_py",
        ":tfq_simulate_ops_cuquantum_py",
        ":tfq_simulate_ops_py",
        "//tensorflow_quantum/python:util",
    ],
    srcs_version = "PY3",
)

cc_binary(
    name = "_tfq_simulate_ops_cuda.so",
    srcs = [
        "tfq_simulate_expectation_op_cuda.cu.cc",
    ],
    linkshared = 1,
    features = select({
        ":windows": ["windows_export_all_symbols"],
        "//conditions:default": [],
    }),
    copts = select({
        ":windows": [
            "/D__CLANG_SUPPORT_DYN_ANNOTATION__",
            "/D_USE_MATH_DEFINES",
            "/DEIGEN_MPL2_ONLY",
            "/DEIGEN_MAX_ALIGN_BYTES=64",
            "/DEIGEN_HAS_TYPE_TRAITS=0",
            "/DTF_USE_SNAPPY",
            "/showIncludes",
            "/MD",
            "/O2",
            "/DNDEBUG",
            "/w",
            "-DWIN32_LEAN_AND_MEAN",
            "-DNOGDI",
            "/d2ReducedOptimizeHugeFunctions",
            "/arch:AVX",
            "/std:c++17",
            "-DTENSORFLOW_MONOLITHIC_BUILD",
            "/DPLATFORM_WINDOWS",
            "/DEIGEN_HAS_C99_MATH",
            "/DTENSORFLOW_USE_EIGEN_THREADPOOL",
            "/DEIGEN_AVOID_STL_ARRAY",
            "/Iexternal/gemmlowp",
            "/wd4018",
            "/wd4577",
            "/DNOGDI",
            "/UTF_COMPILE_LIBRARY",
        ],
        "//conditions:default": [
            "-Iexternal/local_cuda/cuda/include",
            # "--cuda-gpu-arch=sm_86",
            # "-L/usr/local/cuda/lib64",
            # "-lcudart_static",
            # "-ldl",
            # "-lrt",
            "-pthread",
            "-std=c++17",
            "-D_GLIBCXX_USE_CXX11_ABI=1",
            "-O3",
            "-Iexternal/cuda_headers",
            "-DNV_CUDNN_DISABLE_EXCEPTION",
            # "-fpermissive",
        ],
    }) + if_cuda_is_configured(["-DTENSORFLOW_USE_NVCC=1", "-DGOOGLE_CUDA=1", "-x cuda", "-nvcc_options=relaxed-constexpr", "-nvcc_options=ftz=true"]),
    deps = [
        # cirq cc proto
        "//tensorflow_quantum/core/ops:parse_context",
        "//tensorflow_quantum/core/ops:tfq_simulate_utils",
        "//tensorflow_quantum/core/proto:pauli_sum_cc_proto",
        "//tensorflow_quantum/core/proto:program_cc_proto",
        "//tensorflow_quantum/core/src:circuit_parser_qsim",
        "//tensorflow_quantum/core/src:util_qsim",
        "@eigen//:eigen3",
        # "@local_cuda//:cuda_headers"
        # tensorflow core framework
        # tensorflow core lib
        # tensorflow core protos
    ] + if_cuda_is_configured([
        ":cuda",
        "@local_config_cuda//cuda:cuda_headers",
        "@qsim//lib:qsim_cuda_lib",
    ]),
    # alwayslink=1,
)

cc_binary(
    name = "_tfq_simulate_ops_cuquantum.so",
    srcs = [
        "tfq_simulate_expectation_op_cuquantum.cu.cc",
    ],
    linkshared = 1,
    features = select({
        ":windows": ["windows_export_all_symbols"],
        "//conditions:default": [],
    }),
    copts = select({
        ":windows": [
            "/D__CLANG_SUPPORT_DYN_ANNOTATION__",
            "/D_USE_MATH_DEFINES",
            "/DEIGEN_MPL2_ONLY",
            "/DEIGEN_MAX_ALIGN_BYTES=64",
            "/DEIGEN_HAS_TYPE_TRAITS=0",
            "/DTF_USE_SNAPPY",
            "/showIncludes",
            "/MD",
            "/O2",
            "/DNDEBUG",
            "/w",
            "-DWIN32_LEAN_AND_MEAN",
            "-DNOGDI",
            "/d2ReducedOptimizeHugeFunctions",
            "/arch:AVX",
            "/std:c++17",
            "-DTENSORFLOW_MONOLITHIC_BUILD",
            "/DPLATFORM_WINDOWS",
            "/DEIGEN_HAS_C99_MATH",
            "/DTENSORFLOW_USE_EIGEN_THREADPOOL",
            "/DEIGEN_AVOID_STL_ARRAY",
            "/Iexternal/gemmlowp",
            "/wd4018",
            "/wd4577",
            "/DNOGDI",
            "/UTF_COMPILE_LIBRARY",
        ],
        "//conditions:default": [
            "-Iexternal/local_cuda/cuda/include",
            # "--cuda-gpu-arch=sm_86",
            # "-L/usr/local/cuda/lib64",
            # "-lcudart_static",
            # "-ldl",
            # "-lrt",
            "-pthread",
            "-std=c++17",
            "-D_GLIBCXX_USE_CXX11_ABI=1",
            "-O3",
            "-Iexternal/cuda_headers",
            "-DNV_CUDNN_DISABLE_EXCEPTION",
            # "-fpermissive",
        ],
    }) + if_cuda_is_configured(["-DTENSORFLOW_USE_NVCC=1", "-DGOOGLE_CUDA=1", "-x cuda", "-nvcc_options=relaxed-constexpr", "-nvcc_options=ftz=true"]),
    deps = [
        # cirq cc proto
        "//tensorflow_quantum/core/ops:parse_context",
        "//tensorflow_quantum/core/ops:tfq_simulate_utils",
        "//tensorflow_quantum/core/proto:pauli_sum_cc_proto",
        "//tensorflow_quantum/core/proto:program_cc_proto",
        "//tensorflow_quantum/core/src:circuit_parser_qsim",
        "//tensorflow_quantum/core/src:util_qsim",
        "@eigen//:eigen3",
        # "@local_cuda//:cuda_headers"
        # tensorflow core framework
        # tensorflow core lib
        # tensorflow core protos
    ] + if_cuda_is_configured([
        ":cuda",
<<<<<<< HEAD
        "@local_config_cuda//cuda:cuda_headers",
        "@local_config_cuquantum//:cuquantum_headers",
        "@local_config_cuquantum//:libcuquantum",
=======
        "@cuquantum_libs//:custatevec",
        "@cuquantum_libs//:custatevec_headers",
        "@local_config_cuda//cuda:cuda_headers",
>>>>>>> 7131f9e4
        "@qsim//lib:qsim_cuquantum_lib",
    ]),
    # alwayslink=1,
)

py_library(
    name = "load_module",
    srcs = ["load_module.py"],
    srcs_version = "PY3",
    deps = [],
)<|MERGE_RESOLUTION|>--- conflicted
+++ resolved
@@ -43,7 +43,6 @@
         ":tfq_adj_grad_op_py",
         ":tfq_ps_util_ops_py",
         ":tfq_simulate_ops_py",
-        ":tfq_simulate_ops_cuda_py",
         ":tfq_unitary_op_py",
         ":tfq_utility_ops_py",
         # test addons
@@ -826,15 +825,9 @@
         # tensorflow core protos
     ] + if_cuda_is_configured([
         ":cuda",
-<<<<<<< HEAD
         "@local_config_cuda//cuda:cuda_headers",
         "@local_config_cuquantum//:cuquantum_headers",
         "@local_config_cuquantum//:libcuquantum",
-=======
-        "@cuquantum_libs//:custatevec",
-        "@cuquantum_libs//:custatevec_headers",
-        "@local_config_cuda//cuda:cuda_headers",
->>>>>>> 7131f9e4
         "@qsim//lib:qsim_cuquantum_lib",
     ]),
     # alwayslink=1,
