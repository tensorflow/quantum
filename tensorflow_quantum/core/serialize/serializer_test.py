--- conflicted
+++ resolved
@@ -439,7 +439,6 @@
     return pairs
 
 
-<<<<<<< HEAD
 def _get_valid_projector_proto_pairs():
     """Generate valid projectorsum proto pairs."""
     q0 = cirq.GridQubit(0, 0)
@@ -463,10 +462,7 @@
     return pairs
 
 
-def _get_noise_proto_pairs():
-=======
 def _get_noise_proto_pairs(qubit_type='grid'):
->>>>>>> 2773a6dd
     q0 = cirq.GridQubit(0, 0)
     q0_str = '0_0'
 
