# Copyright 2020 The TensorFlow Quantum Authors. All Rights Reserved.
#
# Licensed under the Apache License, Version 2.0 (the "License");
# you may not use this file except in compliance with the License.
# You may obtain a copy of the License at
#
#     http://www.apache.org/licenses/LICENSE-2.0
#
# Unless required by applicable law or agreed to in writing, software
# distributed under the License is distributed on an "AS IS" BASIS,
# WITHOUT WARRANTIES OR CONDITIONS OF ANY KIND, either express or implied.
# See the License for the specific language governing permissions and
# limitations under the License.
# ==============================================================================
"""Module to test serialization core."""
import copy
import numpy as np
import sympy
import tensorflow as tf

import cirq
from cirq.google.api.v2 import program_pb2
from absl.testing import parameterized
from tensorflow_quantum.core.proto import pauli_sum_pb2
from tensorflow_quantum.core.serialize import serializer


def _build_op_proto(gate_id, arg_names, arg_vals, qubit_ids):
    """Helper function to generate proto for a given circuit spec.

    Understand how it works from this example:

    _build_op_proto("HP",
                      ['exponent', 'global_shift'],
                      ['alpha', 0.0],
                      ['0_0'])

    would produce the following:

    language {
      gate_set: "tfq_gate_set"
    }
    circuit {
      scheduling_strategy: MOMENT_BY_MOMENT
      moments {
        operations {
          gate {
            id: "HP"
          }
          args {
            key: "global_shift"
            value {
              arg_value {
                float_value: 0.0
              }
            }
          }
          args {
            key: "exponent"
            value {
              symbol: "alpha"
            }
          }
          args {
            key: "control_qubits"
            value {
              arg_value: ""
            }
          }
          args {
            key: "control_values"
            value {
              arg_value: ""
            }
          }
          qubits {
            id: "0_0"
          }
        }
      }
    }
    """
    program_proto = program_pb2.Program()
    program_proto.language.gate_set = 'tfq_gate_set'

    circuit_proto = program_proto.circuit
    circuit_proto.scheduling_strategy = circuit_proto.MOMENT_BY_MOMENT
    circuit_proto.moments.add(operations=[program_pb2.Operation(
        gate = program_pb2.Gate(id=gate_id),
        args = {arg_names[i]: (program_pb2.Arg(symbol=arg_vals[i]) \
        if isinstance(arg_vals[i], str) else \
            program_pb2.Arg(
                arg_value=cirq.google.api.v2.program_pb2.ArgValue(
                    float_value=np.round(float(arg_vals[i]), 6)))) \
                for i in range(len(arg_vals))},
        qubits=[program_pb2.Qubit(
            id=q_id) for q_id in qubit_ids])])

    # Add in empty control information
    t = program_proto.circuit.moments[0].operations[0]
    t.args['control_qubits'].arg_value.string_value = ''
    t.args['control_values'].arg_value.string_value = ''

    return program_proto


def _make_controlled_gate_proto(program_proto, control_qubits, control_values):
    """Turn a gate proto (from above) into a controlled gate proto.

    inserts control_qubits and control_values into gate args map.
    """
    t = program_proto.circuit.moments[0].operations[0]
    t.args['control_qubits'].arg_value.string_value = control_qubits
    t.args['control_values'].arg_value.string_value = control_values
    return program_proto


def _make_controlled_circuit(circuit, control_qubits, control_values):
    new_circuit = cirq.Circuit()
    for moment in circuit:
        for op in moment:
            new_op = op
            for qb, v in zip(control_qubits[::-1], control_values[::-1]):
                new_op = new_op.controlled_by(qb, control_values=[v])
            new_circuit += new_op
    return new_circuit


def _get_circuit_proto_pairs():
    q0 = cirq.GridQubit(0, 0)
    q1 = cirq.GridQubit(0, 1)

    pairs = [
        # HPOW and aliases.
        (cirq.Circuit(cirq.HPowGate(exponent=0.3)(q0)),
         _build_op_proto("HP", ['exponent', 'exponent_scalar', 'global_shift'],
                         [0.3, 1.0, 0.0], ['0_0'])),
        (cirq.Circuit(cirq.HPowGate(exponent=sympy.Symbol('alpha'))(q0)),
         _build_op_proto("HP", ['exponent', 'exponent_scalar', 'global_shift'],
                         ['alpha', 1.0, 0.0], ['0_0'])),
        (cirq.Circuit(cirq.HPowGate(exponent=3.1 * sympy.Symbol('alpha'))(q0)),
         _build_op_proto("HP", ['exponent', 'exponent_scalar', 'global_shift'],
                         ['alpha', 3.1, 0.0], ['0_0'])),
        (cirq.Circuit(cirq.H(q0)),
         _build_op_proto("HP", ['exponent', 'exponent_scalar', 'global_shift'],
                         [1.0, 1.0, 0.0], ['0_0'])),

        # XPOW and aliases.
        (cirq.Circuit(cirq.XPowGate(exponent=0.3)(q0)),
         _build_op_proto("XP", ['exponent', 'exponent_scalar', 'global_shift'],
                         [0.3, 1.0, 0.0], ['0_0'])),
        (cirq.Circuit(cirq.XPowGate(exponent=sympy.Symbol('alpha'))(q0)),
         _build_op_proto("XP", ['exponent', 'exponent_scalar', 'global_shift'],
                         ['alpha', 1.0, 0.0], ['0_0'])),
        (cirq.Circuit(cirq.XPowGate(exponent=3.1 * sympy.Symbol('alpha'))(q0)),
         _build_op_proto("XP", ['exponent', 'exponent_scalar', 'global_shift'],
                         ['alpha', 3.1, 0.0], ['0_0'])),
        (cirq.Circuit(cirq.X(q0)),
         _build_op_proto("XP", ['exponent', 'exponent_scalar', 'global_shift'],
                         [1.0, 1.0, 0.0], ['0_0'])),

        # YPOW and aliases
        (cirq.Circuit(cirq.YPowGate(exponent=0.3)(q0)),
         _build_op_proto("YP", ['exponent', 'exponent_scalar', 'global_shift'],
                         [0.3, 1.0, 0.0], ['0_0'])),
        (cirq.Circuit(cirq.YPowGate(exponent=sympy.Symbol('alpha'))(q0)),
         _build_op_proto("YP", ['exponent', 'exponent_scalar', 'global_shift'],
                         ['alpha', 1.0, 0.0], ['0_0'])),
        (cirq.Circuit(cirq.YPowGate(exponent=3.1 * sympy.Symbol('alpha'))(q0)),
         _build_op_proto("YP", ['exponent', 'exponent_scalar', 'global_shift'],
                         ['alpha', 3.1, 0.0], ['0_0'])),
        (cirq.Circuit(cirq.Y(q0)),
         _build_op_proto("YP", ['exponent', 'exponent_scalar', 'global_shift'],
                         [1.0, 1.0, 0.0], ['0_0'])),

        # ZPOW and aliases.
        (cirq.Circuit(cirq.ZPowGate(exponent=0.3)(q0)),
         _build_op_proto("ZP", ['exponent', 'exponent_scalar', 'global_shift'],
                         [0.3, 1.0, 0.0], ['0_0'])),
        (cirq.Circuit(cirq.ZPowGate(exponent=sympy.Symbol('alpha'))(q0)),
         _build_op_proto("ZP", ['exponent', 'exponent_scalar', 'global_shift'],
                         ['alpha', 1.0, 0.0], ['0_0'])),
        (cirq.Circuit(cirq.ZPowGate(exponent=3.1 * sympy.Symbol('alpha'))(q0)),
         _build_op_proto("ZP", ['exponent', 'exponent_scalar', 'global_shift'],
                         ['alpha', 3.1, 0.0], ['0_0'])),
        (cirq.Circuit(cirq.Z(q0)),
         _build_op_proto("ZP", ['exponent', 'exponent_scalar', 'global_shift'],
                         [1.0, 1.0, 0.0], ['0_0'])),

        # XXPow and aliases
        (cirq.Circuit(cirq.XXPowGate(exponent=0.3)(q0, q1)),
         _build_op_proto("XXP", ['exponent', 'exponent_scalar', 'global_shift'],
                         [0.3, 1.0, 0.0], ['0_0', '0_1'])),
        (cirq.Circuit(cirq.XXPowGate(exponent=sympy.Symbol('alpha'))(q0, q1)),
         _build_op_proto("XXP", ['exponent', 'exponent_scalar', 'global_shift'],
                         ['alpha', 1.0, 0.0], ['0_0', '0_1'])),
        (cirq.Circuit(
            cirq.XXPowGate(exponent=3.1 * sympy.Symbol('alpha'))(q0, q1)),
         _build_op_proto("XXP", ['exponent', 'exponent_scalar', 'global_shift'],
                         ['alpha', 3.1, 0.0], ['0_0', '0_1'])),
        (cirq.Circuit(cirq.XX(q0, q1)),
         _build_op_proto("XXP", ['exponent', 'exponent_scalar', 'global_shift'],
                         [1.0, 1.0, 0.0], ['0_0', '0_1'])),

        # YYPow and aliases
        (cirq.Circuit(cirq.YYPowGate(exponent=0.3)(q0, q1)),
         _build_op_proto("YYP", ['exponent', 'exponent_scalar', 'global_shift'],
                         [0.3, 1.0, 0.0], ['0_0', '0_1'])),
        (cirq.Circuit(cirq.YYPowGate(exponent=sympy.Symbol('alpha'))(q0, q1)),
         _build_op_proto("YYP", ['exponent', 'exponent_scalar', 'global_shift'],
                         ['alpha', 1.0, 0.0], ['0_0', '0_1'])),
        (cirq.Circuit(
            cirq.YYPowGate(exponent=3.1 * sympy.Symbol('alpha'))(q0, q1)),
         _build_op_proto("YYP", ['exponent', 'exponent_scalar', 'global_shift'],
                         ['alpha', 3.1, 0.0], ['0_0', '0_1'])),
        (cirq.Circuit(cirq.YY(q0, q1)),
         _build_op_proto("YYP", ['exponent', 'exponent_scalar', 'global_shift'],
                         [1.0, 1.0, 0.0], ['0_0', '0_1'])),

        # ZZPow and aliases
        (cirq.Circuit(cirq.ZZPowGate(exponent=0.3)(q0, q1)),
         _build_op_proto("ZZP", ['exponent', 'exponent_scalar', 'global_shift'],
                         [0.3, 1.0, 0.0], ['0_0', '0_1'])),
        (cirq.Circuit(cirq.ZZPowGate(exponent=sympy.Symbol('alpha'))(q0, q1)),
         _build_op_proto("ZZP", ['exponent', 'exponent_scalar', 'global_shift'],
                         ['alpha', 1.0, 0.0], ['0_0', '0_1'])),
        (cirq.Circuit(
            cirq.ZZPowGate(exponent=3.1 * sympy.Symbol('alpha'))(q0, q1)),
         _build_op_proto("ZZP", ['exponent', 'exponent_scalar', 'global_shift'],
                         ['alpha', 3.1, 0.0], ['0_0', '0_1'])),
        (cirq.Circuit(cirq.ZZ(q0, q1)),
         _build_op_proto("ZZP", ['exponent', 'exponent_scalar', 'global_shift'],
                         [1.0, 1.0, 0.0], ['0_0', '0_1'])),

        # CZPow and aliases
        (cirq.Circuit(cirq.CZPowGate(exponent=0.3)(q0, q1)),
         _build_op_proto("CZP", ['exponent', 'exponent_scalar', 'global_shift'],
                         [0.3, 1.0, 0.0], ['0_0', '0_1'])),
        (cirq.Circuit(cirq.CZPowGate(exponent=sympy.Symbol('alpha'))(q0, q1)),
         _build_op_proto("CZP", ['exponent', 'exponent_scalar', 'global_shift'],
                         ['alpha', 1.0, 0.0], ['0_0', '0_1'])),
        (cirq.Circuit(
            cirq.CZPowGate(exponent=3.1 * sympy.Symbol('alpha'))(q0, q1)),
         _build_op_proto("CZP", ['exponent', 'exponent_scalar', 'global_shift'],
                         ['alpha', 3.1, 0.0], ['0_0', '0_1'])),
        (cirq.Circuit(cirq.CZ(q0, q1)),
         _build_op_proto("CZP", ['exponent', 'exponent_scalar', 'global_shift'],
                         [1.0, 1.0, 0.0], ['0_0', '0_1'])),

        # CNOTPow and aliases
        (cirq.Circuit(cirq.CNotPowGate(exponent=0.3)(q0, q1)),
         _build_op_proto("CNP", ['exponent', 'exponent_scalar', 'global_shift'],
                         [0.3, 1.0, 0.0], ['0_0', '0_1'])),
        (cirq.Circuit(cirq.CNotPowGate(exponent=sympy.Symbol('alpha'))(q0, q1)),
         _build_op_proto("CNP", ['exponent', 'exponent_scalar', 'global_shift'],
                         ['alpha', 1.0, 0.0], ['0_0', '0_1'])),
        (cirq.Circuit(
            cirq.CNotPowGate(exponent=3.1 * sympy.Symbol('alpha'))(q0, q1)),
         _build_op_proto("CNP", ['exponent', 'exponent_scalar', 'global_shift'],
                         ['alpha', 3.1, 0.0], ['0_0', '0_1'])),
        (cirq.Circuit(cirq.CNOT(q0, q1)),
         _build_op_proto("CNP", ['exponent', 'exponent_scalar', 'global_shift'],
                         [1.0, 1.0, 0.0], ['0_0', '0_1'])),

        # SWAPPow and aliases
        (cirq.Circuit(cirq.SwapPowGate(exponent=0.3)(q0, q1)),
         _build_op_proto("SP", ['exponent', 'exponent_scalar', 'global_shift'],
                         [0.3, 1.0, 0.0], ['0_0', '0_1'])),
        (cirq.Circuit(cirq.SwapPowGate(exponent=sympy.Symbol('alpha'))(q0, q1)),
         _build_op_proto("SP", ['exponent', 'exponent_scalar', 'global_shift'],
                         ['alpha', 1.0, 0.0], ['0_0', '0_1'])),
        (cirq.Circuit(
            cirq.SwapPowGate(exponent=3.1 * sympy.Symbol('alpha'))(q0, q1)),
         _build_op_proto("SP", ['exponent', 'exponent_scalar', 'global_shift'],
                         ['alpha', 3.1, 0.0], ['0_0', '0_1'])),
        (cirq.Circuit(cirq.SWAP(q0, q1)),
         _build_op_proto("SP", ['exponent', 'exponent_scalar', 'global_shift'],
                         [1.0, 1.0, 0.0], ['0_0', '0_1'])),

        # ISWAPPow and aliases
        (cirq.Circuit(cirq.ISwapPowGate(exponent=0.3)(q0, q1)),
         _build_op_proto("ISP", ['exponent', 'exponent_scalar', 'global_shift'],
                         [0.3, 1.0, 0.0], ['0_0', '0_1'])),
        (cirq.Circuit(
            cirq.ISwapPowGate(exponent=sympy.Symbol('alpha'))(q0, q1)),
         _build_op_proto("ISP", ['exponent', 'exponent_scalar', 'global_shift'],
                         ['alpha', 1.0, 0.0], ['0_0', '0_1'])),
        (cirq.Circuit(
            cirq.ISwapPowGate(exponent=3.1 * sympy.Symbol('alpha'))(q0, q1)),
         _build_op_proto("ISP", ['exponent', 'exponent_scalar', 'global_shift'],
                         ['alpha', 3.1, 0.0], ['0_0', '0_1'])),
        (cirq.Circuit(cirq.ISWAP(q0, q1)),
         _build_op_proto("ISP", ['exponent', 'exponent_scalar', 'global_shift'],
                         [1.0, 1.0, 0.0], ['0_0', '0_1'])),

        # PhasedXPow and aliases
        (cirq.Circuit(
            cirq.PhasedXPowGate(phase_exponent=0.9,
                                exponent=0.3,
                                global_shift=0.2)(q0)),
         _build_op_proto("PXP", [
             'phase_exponent', 'phase_exponent_scalar', 'exponent',
             'exponent_scalar', 'global_shift'
         ], [0.9, 1.0, 0.3, 1.0, 0.2], ['0_0'])),
        (cirq.Circuit(
            cirq.PhasedXPowGate(phase_exponent=sympy.Symbol('alpha'),
                                exponent=0.3)(q0)),
         _build_op_proto("PXP", [
             'phase_exponent', 'phase_exponent_scalar', 'exponent',
             'exponent_scalar', 'global_shift'
         ], ['alpha', 1.0, 0.3, 1.0, 0.0], ['0_0'])),
        (cirq.Circuit(
            cirq.PhasedXPowGate(phase_exponent=3.1 * sympy.Symbol('alpha'),
                                exponent=0.3)(q0)),
         _build_op_proto("PXP", [
             'phase_exponent', 'phase_exponent_scalar', 'exponent',
             'exponent_scalar', 'global_shift'
         ], ['alpha', 3.1, 0.3, 1.0, 0.0], ['0_0'])),
        (cirq.Circuit(
            cirq.PhasedXPowGate(phase_exponent=0.9,
                                exponent=sympy.Symbol('beta'))(q0)),
         _build_op_proto("PXP", [
             'phase_exponent', 'phase_exponent_scalar', 'exponent',
             'exponent_scalar', 'global_shift'
         ], [0.9, 1.0, 'beta', 1.0, 0.0], ['0_0'])),
        (cirq.Circuit(
            cirq.PhasedXPowGate(phase_exponent=0.9,
                                exponent=5.1 * sympy.Symbol('beta'))(q0)),
         _build_op_proto("PXP", [
             'phase_exponent', 'phase_exponent_scalar', 'exponent',
             'exponent_scalar', 'global_shift'
         ], [0.9, 1.0, 'beta', 5.1, 0.0], ['0_0'])),
        (cirq.Circuit(
            cirq.PhasedXPowGate(phase_exponent=3.1 * sympy.Symbol('alpha'),
                                exponent=5.1 * sympy.Symbol('beta'))(q0)),
         _build_op_proto("PXP", [
             'phase_exponent', 'phase_exponent_scalar', 'exponent',
             'exponent_scalar', 'global_shift'
         ], ['alpha', 3.1, 'beta', 5.1, 0.0], ['0_0'])),

        # RX, RY, RZ with symbolization is tested in special cases as the
        # string comparison of the float converted sympy.pi does not happen
        # smoothly. See: test_serialize_deserialize_special_case_one_qubit
        (cirq.Circuit(cirq.rx(np.pi)(q0)),
         _build_op_proto("XP", ['exponent', 'exponent_scalar', 'global_shift'],
                         [1.0, 1.0, -0.5], ['0_0'])),
        (cirq.Circuit(cirq.ry(np.pi)(q0)),
         _build_op_proto("YP", ['exponent', 'exponent_scalar', 'global_shift'],
                         [1.0, 1.0, -0.5], ['0_0'])),
        (cirq.Circuit(cirq.rz(np.pi)(q0)),
         _build_op_proto("ZP", ['exponent', 'exponent_scalar', 'global_shift'],
                         [1.0, 1.0, -0.5], ['0_0'])),

        # Identity
        (cirq.Circuit(cirq.I(q0)),
         _build_op_proto("I", ['unused'], [True], ['0_0'])),

        # FSimGate
        (cirq.Circuit(cirq.FSimGate(theta=0.1, phi=0.2)(q0, q1)),
         _build_op_proto("FSIM", ['theta', 'theta_scalar', 'phi', 'phi_scalar'],
                         [0.1, 1.0, 0.2, 1.0], ['0_0', '0_1'])),
        (cirq.Circuit(
            cirq.FSimGate(theta=2.1 * sympy.Symbol("alpha"),
                          phi=1.3 * sympy.Symbol("beta"))(q0, q1)),
         _build_op_proto("FSIM", ['theta', 'theta_scalar', 'phi', 'phi_scalar'],
                         ['alpha', 2.1, 'beta', 1.3], ['0_0', '0_1'])),
    ]

    return pairs


def _get_controlled_circuit_proto_pairs():
    return [(_make_controlled_circuit(
        a, [cirq.GridQubit(5, 6),
            cirq.GridQubit(7, 8),
            cirq.GridQubit(9, 10)],
        [1, 1, 0]), _make_controlled_gate_proto(b, '5_6,7_8,9_10', '1,1,0'))
            for a, b in _get_circuit_proto_pairs()]


def _get_valid_pauli_proto_pairs():
    """Generate valid paulisum proto pairs."""
    q0 = cirq.GridQubit(0, 0)
    q1 = cirq.GridQubit(1, 0)
    pairs = [
        (cirq.PauliSum.from_pauli_strings((2.1 + 0.2j) * cirq.Z(q0)),
         _build_pauli_proto([2.1 + 0.2j], [['Z']], [['0_0']])),
        (cirq.PauliSum.from_pauli_strings((1.0 + 0.0j) * cirq.X(q0)),
         _build_pauli_proto([1.0 + 0.0j], [['X']], [['0_0']])),
        (cirq.PauliSum.from_pauli_strings((0.0 + 1.0j) * cirq.Y(q0)),
         _build_pauli_proto([0.0 + 1.0j], [['Y']], [['0_0']])),
        ((0.0 + 1.0j) * cirq.Y(q0) + 1.0 * cirq.Z(q1),
         _build_pauli_proto([0.0 + 1.0j, 1.0 + 0.0j], [['Y'], ['Z']],
                            [['0_0'], ['1_0']])),
        (2.0 * cirq.Y(q1) + 1.0 * cirq.Z(q0) + cirq.X(q0) * cirq.X(q1),
         _build_pauli_proto([2.0 + 0.0j, 1.0 + 0.0j, 1.0 + 0.0j],
                            [['Y'], ['Z'], ['X', 'X']],
                            [['1_0'], ['0_0'], ['0_0', '1_0']])),
    ]

    return pairs


def _get_noise_proto_pairs():
    q0 = cirq.GridQubit(0, 0)

    pairs = [
        # Depolarization.
        (cirq.Circuit(cirq.depolarize(p=0.3)(q0)),
         _build_op_proto("DP", ['p'], [0.3], ['0_0'])),

        # Asymmetric depolarization.
        (cirq.Circuit(
            cirq.asymmetric_depolarize(p_x=0.1, p_y=0.2, p_z=0.3)(q0)),
         _build_op_proto("ADP", ['p_x', 'p_y', 'p_z'], [0.1, 0.2, 0.3],
                         ['0_0'])),

<<<<<<< HEAD
        # Phase flip.
        (cirq.Circuit(cirq.phase_flip(p=0.1)(q0)),
         _build_op_proto("PF", ['p'], [0.1], ['0_0']))
=======
        # Generalized Amplitude damp.
        (cirq.Circuit(cirq.generalized_amplitude_damp(p=0.1, gamma=0.2)(q0)),
         _build_op_proto("GAD", ['p', 'gamma'], [0.1, 0.2], ['0_0'])),

        # Amplitude damp.
        (cirq.Circuit(cirq.amplitude_damp(gamma=0.1)(q0)),
         _build_op_proto("AD", ['gamma'], [0.1], ['0_0'])),

        # Reset.
        (cirq.Circuit(cirq.reset(q0)), _build_op_proto("RST", [], [], ['0_0'])),

        # Phase damp.
        (cirq.Circuit(cirq.phase_damp(gamma=0.1)(q0)),
         _build_op_proto("PD", ['gamma'], [0.1], ['0_0']))
>>>>>>> 49a5b2a3
    ]
    return pairs


def _build_pauli_proto(coefs, ops, qubit_ids):
    """Construct pauli_sum proto explicitly."""
    terms = []
    for i in range(len(coefs)):
        term = pauli_sum_pb2.PauliTerm()
        term.coefficient_real = coefs[i].real
        term.coefficient_imag = coefs[i].imag
        for j in range(len(qubit_ids[i])):
            term.paulis.add(qubit_id=qubit_ids[i][j], pauli_type=ops[i][j])

        terms.append(term)

    a = pauli_sum_pb2.PauliSum()
    a.terms.extend(terms)
    return a


class SerializerTest(tf.test.TestCase, parameterized.TestCase):
    """Tests basic serializer functionality"""

    @parameterized.parameters(
        [{
            'circ_proto_pair': v
        } for v in _get_controlled_circuit_proto_pairs() +
         _get_circuit_proto_pairs() + _get_noise_proto_pairs()])
    def test_serialize_circuit_valid(self, circ_proto_pair):
        """Test conversion of cirq Circuits to tfq_gate_set proto."""
        self.assertProtoEquals(serializer.serialize_circuit(circ_proto_pair[0]),
                               circ_proto_pair[1])

    @parameterized.parameters(
        [{
            'circ_proto_pair': v
        } for v in _get_controlled_circuit_proto_pairs() +
         _get_circuit_proto_pairs() + _get_noise_proto_pairs()])
    def test_deserialize_circuit_valid(self, circ_proto_pair):
        """Test deserialization of protos in tfq_gate_set."""

        # String casting is done here to round floating point values.
        # cirq.testing.assert_same_circuits will call  break and think
        # cirq.Z^0.30000001 is different from cirq.Z^0.3
        self.assertEqual(circ_proto_pair[0],
                         serializer.deserialize_circuit(circ_proto_pair[1]))

    @parameterized.parameters(
        [{
            'circ_proto_pair': v
        } for v in _get_controlled_circuit_proto_pairs() +
         _get_circuit_proto_pairs() + _get_noise_proto_pairs()])
    def test_serialize_deserialize_circuit_consistency(self, circ_proto_pair):
        """Ensure that serializing followed by deserializing works."""

        # String casting is done here to round floating point values.
        # cirq.testing.assert_same_circuits will call  break and think
        # cirq.Z^0.30000001 is different from cirq.Z^0.3
        self.assertProtoEquals(
            serializer.serialize_circuit(
                serializer.deserialize_circuit(circ_proto_pair[1])),
            circ_proto_pair[1])
        self.assertEqual(
            serializer.deserialize_circuit(
                serializer.serialize_circuit(circ_proto_pair[0])),
            circ_proto_pair[0])

    def test_serialize_circuit_unsupported_gate(self):
        """Ensure we error on unsupported gates."""
        q0 = cirq.GridQubit(0, 0)
        q1 = cirq.GridQubit(0, 1)
        unsupported_circuit = cirq.Circuit(cirq.qft(q0, q1))

        with self.assertRaises(ValueError):
            serializer.serialize_circuit(unsupported_circuit)

    def test_serialize_circuit_with_large_identity(self):
        """Ensure that multi qubit identity errors correctly."""
        q0 = cirq.GridQubit(0, 0)
        q1 = cirq.GridQubit(0, 1)
        unsupported_circuit = cirq.Circuit(
            cirq.IdentityGate(num_qubits=2)(q0, q1))

        with self.assertRaisesRegex(ValueError, expected_regex="cirq.I"):
            serializer.serialize_circuit(unsupported_circuit)

    @parameterized.parameters([
        {
            "gate_with_param": g(p)
        }
        # Use a gate from each category of serializer
        for g in [
            # eigen
            lambda p: cirq.Circuit(
                cirq.HPowGate(exponent=p, global_shift=p)
                (cirq.GridQubit(0, 0))),
            # phased eigen
            lambda p: cirq.Circuit(
                cirq.PhasedXPowGate(
                    phase_exponent=p, exponent=p, global_shift=p)
                (cirq.GridQubit(0, 0))),
            # fsim
            lambda p: cirq.Circuit(
                cirq.FSimGate(theta=p, phi=p)
                (cirq.GridQubit(0, 0), cirq.GridQubit(0, 1))),
        ]
        # Attempt parameterization with a variety of numeric types
        for p in
        [0.35, float(0.35), 35e-2,
         np.float32(0.35),
         np.float64(0.35), 7]
    ])
    def test_serialize_circuit_valid_number_types(self, gate_with_param):
        """Tests number datatype support by our serializer."""
        self.assertAllClose(
            gate_with_param.unitary(),
            serializer.deserialize_circuit(
                serializer.serialize_circuit(gate_with_param)).unitary())

    def test_serialize_circuit_unsupported_value(self):
        """Ensure we error on unsupported arithmetic expressions and qubits."""
        q0 = cirq.GridQubit(0, 0)
        unsupported_circuit = cirq.Circuit(
            cirq.HPowGate()(q0)**(sympy.Symbol('alpha') + 1))

        q1 = cirq.NamedQubit('wont work')
        unsupported_circuit2 = cirq.Circuit(cirq.H(q1))

        with self.assertRaises(ValueError):
            serializer.serialize_circuit(unsupported_circuit)

        with self.assertRaises(ValueError):
            serializer.serialize_circuit(unsupported_circuit2)

    def test_serialize_controlled_circuit_unsupported_value(self):
        """Ensure serializing invalid controlled gates fails gracefully."""
        qubits = cirq.GridQubit.rect(1, 2)
        bad_qubit = cirq.LineQubit(5)
        invalid_control = cirq.Circuit(
            cirq.H(qubits[0]).controlled_by(qubits[1], bad_qubit))
        invalid_symbol = cirq.Circuit((cirq.HPowGate()(
            qubits[0])**(sympy.Symbol('alpha') + 1)).controlled_by(qubits[1]))
        with self.assertRaises(ValueError):
            serializer.serialize_circuit(invalid_control)
        with self.assertRaises(ValueError):
            serializer.serialize_circuit(invalid_symbol)

    def test_serialize_noise_channel_unsupported_value(self):
        """Ensure serializing invalid channels fails gracefully."""
        qubit = cirq.LineQubit(5)
        simple_circuit = cirq.Circuit(cirq.depolarize(0.3)(qubit))
        with self.assertRaises(ValueError):
            serializer.serialize_circuit(simple_circuit)

    @parameterized.parameters([{'inp': v} for v in ['wrong', 1.0, None, []]])
    def test_serialize_circuit_wrong_type(self, inp):
        """Attempt to serialize invalid objects types."""
        with self.assertRaises(TypeError):
            serializer.serialize_circuit(input)

    @parameterized.parameters([{'inp': v} for v in ['wrong', 1.0, None, []]])
    def test_deserialize_circuit_wrong_type(self, inp):
        """Attempt to deserialize invalid objects types."""
        with self.assertRaises(TypeError):
            serializer.deserialize_circuit(input)

    @parameterized.parameters([{'inp': v} for v in ['wrong', 1.0, None, []]])
    def test_serialize_paulisum_wrong_type(self, inp):
        """Attempt to serialize invalid object types."""
        with self.assertRaises(TypeError):
            serializer.serialize_paulisum(inp)

    @parameterized.parameters([{'inp': v} for v in ['wrong', 1.0, None, []]])
    def test_deserialize_paulisum_wrong_type(self, inp):
        """Attempt to deserialize invalid object types."""
        with self.assertRaises(TypeError):
            serializer.deserialize_paulisum(inp)

    def test_serialize_paulisum_invalid(self):
        """Ensure we don't support anything but GridQubits."""
        q0 = cirq.NamedQubit('wont work')
        a = 3.0 * cirq.Z(q0) - 2.0 * cirq.X(q0)
        with self.assertRaises(ValueError):
            serializer.serialize_paulisum(a)

    @parameterized.parameters([{
        'sum_proto_pair': v
    } for v in _get_valid_pauli_proto_pairs()])
    def test_serialize_paulisum_simple(self, sum_proto_pair):
        """Ensure serialization is correct."""
        self.assertProtoEquals(sum_proto_pair[1],
                               serializer.serialize_paulisum(sum_proto_pair[0]))

    @parameterized.parameters([{
        'sum_proto_pair': v
    } for v in _get_valid_pauli_proto_pairs()])
    def test_deserialize_paulisum_simple(self, sum_proto_pair):
        """Ensure deserialization is correct."""
        self.assertEqual(serializer.deserialize_paulisum(sum_proto_pair[1]),
                         sum_proto_pair[0])

    @parameterized.parameters([{
        'sum_proto_pair': v
    } for v in _get_valid_pauli_proto_pairs()])
    def test_serialize_deserialize_paulisum_consistency(self, sum_proto_pair):
        """Serialize and deserialize and ensure nothing changed."""
        self.assertEqual(
            serializer.serialize_paulisum(
                serializer.deserialize_paulisum(sum_proto_pair[1])),
            sum_proto_pair[1])

        self.assertEqual(
            serializer.deserialize_paulisum(
                serializer.serialize_paulisum(sum_proto_pair[0])),
            sum_proto_pair[0])

    @parameterized.parameters([
        {
            'gate': cirq.rx(3.0 * sympy.Symbol('alpha'))
        },
        {
            'gate': cirq.ry(-1.0 * sympy.Symbol('alpha'))
        },
        {
            'gate': cirq.rz(sympy.Symbol('alpha'))
        },
    ])
    def test_serialize_deserialize_special_case_one_qubit(self, gate):
        """Check output state equality."""
        q0 = cirq.GridQubit(0, 0)
        c = cirq.Circuit(gate(q0))

        c = cirq.resolve_parameters(c, cirq.ParamResolver({"alpha": 0.1234567}))
        before = c.unitary()
        c2 = serializer.deserialize_circuit(serializer.serialize_circuit(c))
        after = c2.unitary()
        self.assertAllClose(before, after)

    def test_terminal_measurement_support(self):
        """Test that non-terminal measurements error during serialization."""
        q0 = cirq.GridQubit(0, 0)
        q1 = cirq.GridQubit(0, 1)
        simple_circuit = cirq.Circuit(cirq.H(q0), cirq.measure(q0), cirq.H(q1),
                                      cirq.Z(q1), cirq.measure(q1))

        simple_circuit_before_call = copy.deepcopy(simple_circuit)

        expected_circuit = cirq.Circuit(cirq.Moment([cirq.H(q0),
                                                     cirq.H(q1)]),
                                        cirq.Moment([cirq.Z(q1)]),
                                        cirq.Moment([]))

        self.assertEqual(serializer.serialize_circuit(simple_circuit),
                         serializer.serialize_circuit(expected_circuit))

        # Check that serialization didn't modify existing circuit.
        self.assertEqual(simple_circuit, simple_circuit_before_call)

        invalid_circuit = cirq.Circuit(cirq.H(q0), cirq.measure(q0),
                                       cirq.measure(q0))

        with self.assertRaisesRegex(ValueError, expected_regex="non-terminal"):
            serializer.serialize_circuit(invalid_circuit)

    def test_serialize_deserialize_identity(self):
        """Confirm that identity gates can be serialized and deserialized."""
        q0 = cirq.GridQubit(0, 0)
        q1 = cirq.GridQubit(0, 1)
        paulisum_with_identity = cirq.PauliSum.from_pauli_strings([
            cirq.PauliString(cirq.I(q0)),
            cirq.PauliString(cirq.Z(q0), cirq.Z(q1)),
        ])
        self.assertEqual(
            paulisum_with_identity,
            serializer.deserialize_paulisum(
                serializer.serialize_paulisum(paulisum_with_identity)))


if __name__ == "__main__":
    tf.test.main()<|MERGE_RESOLUTION|>--- conflicted
+++ resolved
@@ -415,26 +415,24 @@
          _build_op_proto("ADP", ['p_x', 'p_y', 'p_z'], [0.1, 0.2, 0.3],
                          ['0_0'])),
 
-<<<<<<< HEAD
+        # Generalized Amplitude damp.
+        (cirq.Circuit(cirq.generalized_amplitude_damp(p=0.1, gamma=0.2)(q0)),
+         _build_op_proto("GAD", ['p', 'gamma'], [0.1, 0.2], ['0_0'])),
+
+        # Amplitude damp.
+        (cirq.Circuit(cirq.amplitude_damp(gamma=0.1)(q0)),
+         _build_op_proto("AD", ['gamma'], [0.1], ['0_0'])),
+
+        # Reset.
+        (cirq.Circuit(cirq.reset(q0)), _build_op_proto("RST", [], [], ['0_0'])),
+
+        # Phase damp.
+        (cirq.Circuit(cirq.phase_damp(gamma=0.1)(q0)),
+         _build_op_proto("PD", ['gamma'], [0.1], ['0_0'])),
+
         # Phase flip.
         (cirq.Circuit(cirq.phase_flip(p=0.1)(q0)),
          _build_op_proto("PF", ['p'], [0.1], ['0_0']))
-=======
-        # Generalized Amplitude damp.
-        (cirq.Circuit(cirq.generalized_amplitude_damp(p=0.1, gamma=0.2)(q0)),
-         _build_op_proto("GAD", ['p', 'gamma'], [0.1, 0.2], ['0_0'])),
-
-        # Amplitude damp.
-        (cirq.Circuit(cirq.amplitude_damp(gamma=0.1)(q0)),
-         _build_op_proto("AD", ['gamma'], [0.1], ['0_0'])),
-
-        # Reset.
-        (cirq.Circuit(cirq.reset(q0)), _build_op_proto("RST", [], [], ['0_0'])),
-
-        # Phase damp.
-        (cirq.Circuit(cirq.phase_damp(gamma=0.1)(q0)),
-         _build_op_proto("PD", ['gamma'], [0.1], ['0_0']))
->>>>>>> 49a5b2a3
     ]
     return pairs
 
