# Copyright 2020 The TensorFlow Quantum Authors. All Rights Reserved.
#
# Licensed under the Apache License, Version 2.0 (the "License");
# you may not use this file except in compliance with the License.
# You may obtain a copy of the License at
#
#     http://www.apache.org/licenses/LICENSE-2.0
#
# Unless required by applicable law or agreed to in writing, software
# distributed under the License is distributed on an "AS IS" BASIS,
# WITHOUT WARRANTIES OR CONDITIONS OF ANY KIND, either express or implied.
# See the License for the specific language governing permissions and
# limitations under the License.
# ==============================================================================
"""A basic serializer used to serialize/deserialize Cirq circuits for tfq."""
# TODO(pmassey / anyone): determine if this should be kept as globals.
import copy
import numbers
import sympy
import numpy as np

import cirq
import cirq.google.api.v2 as v2
from tensorflow_quantum.core.proto import pauli_sum_pb2

# Needed to allow autograph to crawl AST without erroring.
_CONSTANT_TRUE = lambda x: True


def _round(x):
    return np.round(x, 6) if isinstance(x, float) else x


def _parse_mul(expr):
    """Returns the lhs and rhs of a sympy.Mul. This is written
    to prevent autograph from going into sympy library code and having
    conflicts with the @cacheit decorator."""
    if len(expr.args) == 1:
        return sympy.S.One, expr.args[0]
    if len(expr.args) == 2:
        return expr.args[0], expr.args[1]

    raise ValueError("Arithmetic expression outside of simple "
                     "scalar multiplication is currently not "
                     "supported. See serializer.py for more "
                     "information.")


def _scalar_extractor(x):
    """This is a workaround to support symbol scalar multiplication.
    In the future we should likely get rid of this in favor of proper
    expression parsing once cirq supports it. See cirq.op_serializer
    and cirq's program protobuf for details. This is needed for things
    like cirq.rx('alpha').
    """
    if not isinstance(x, (numbers.Real, sympy.Expr)):
        raise TypeError("Invalid input argument for exponent.")

    if isinstance(x, (numbers.Real, sympy.Symbol)):
        return 1.0

    expr = x.evalf()
    if isinstance(expr, sympy.mul.Mul):
        lhs_eval, rhs_eval = _parse_mul(expr)

        if isinstance(lhs_eval, sympy.Symbol) and isinstance(
                rhs_eval, (sympy.numbers.Float, sympy.numbers.Integer)):
            # lhs contains symbol rhs contains number.
            return _round(float(rhs_eval))

        if isinstance(rhs_eval, sympy.Symbol) and isinstance(
                lhs_eval, (sympy.numbers.Float, sympy.numbers.Integer)):
            # lhs contains number.
            return _round(float(lhs_eval))

    raise ValueError("Arithmetic expression outside of simple "
                     "scalar multiplication is currently not "
                     "supported. See serializer.py for more "
                     "information.")


def _symbol_extractor(x):
    """This is the second extractor for above."""
    if not isinstance(x, (numbers.Real, sympy.Expr)):
        raise TypeError("Invalid input argument for exponent.")

    if isinstance(x, numbers.Real):
        return _round(float(x))
    if isinstance(x, sympy.Symbol):
        return x

    expr = x.evalf()
    if isinstance(expr, sympy.mul.Mul):
        lhs_eval, rhs_eval = _parse_mul(expr)

        if isinstance(lhs_eval, sympy.Symbol) and isinstance(
                rhs_eval, (sympy.numbers.Float, sympy.numbers.Integer)):
            # lhs contains symbol rhs contains number.
            return lhs_eval

        if isinstance(rhs_eval, sympy.Symbol) and isinstance(
                lhs_eval, (sympy.numbers.Float, sympy.numbers.Integer)):
            # lhs contains number.
            return rhs_eval

    raise ValueError("Arithmetic expression outside of simple "
                     "scalar multiplication is currently not "
                     "supported. See serializer.py for more "
                     "information.")


def _serialize_controls(gate):
    """Helper to serialize control qubits if applicable."""
    if hasattr(gate, '_tfq_control_qubits'):
        return ','.join(
            v2.qubit_to_proto_id(q) for q in gate._tfq_control_qubits)
    return ''


def _serialize_control_vals(gate):
    """Helper to serialize control values if applicable.."""
    if hasattr(gate, '_tfq_control_values'):
        return ','.join(str(v[0]) for v in gate._tfq_control_values)
    return ''


class DelayedAssignmentGate(cirq.Gate):
    """Class to do control qubit assignment before sub_gate qubit assignment."""

    def __init__(self, gate_callable, control_qubits, control_values):
        self._gate_callable = gate_callable
        self._control_qubits = control_qubits
        self._control_values = control_values

    def _qid_shape_(self):
        raise ValueError("Called qid_shape on workaround class.")

    # pylint: disable=invalid-name
    def on(self, *qubits):
        """Returns gate_callable on qubits controlled by contol_qubits."""
        return self._gate_callable(*qubits).controlled_by(
            *self._control_qubits, control_values=self._control_values)

    # pylint: enable=invalid-name


def _optional_control_promote(gate, qubits_message, values_message):
    """Optionally promote to controlled gate based on serialized control msg."""
    if qubits_message == '' and values_message == '':
        return gate
    qbs = [v2.qubit_from_proto_id(qb) for qb in qubits_message.split(',')]
    vals = [int(cv) for cv in values_message.split(',')]

    return DelayedAssignmentGate(gate, qbs, vals)


# Channels.
def _asymmetric_depolarize_serializer():
    """Make standard serializer for asymmetric depolarization channel."""
    args = [
        # cirq channels can't contain symbols.
        cirq.google.SerializingArg(serialized_name="p_x",
                                   serialized_type=float,
                                   op_getter=lambda x: x.gate.p_x),
        cirq.google.SerializingArg(serialized_name="p_y",
                                   serialized_type=float,
                                   op_getter=lambda x: x.gate.p_y),
        cirq.google.SerializingArg(serialized_name="p_z",
                                   serialized_type=float,
                                   op_getter=lambda x: x.gate.p_z),
        cirq.google.SerializingArg(serialized_name="control_qubits",
                                   serialized_type=str,
                                   op_getter=lambda x: ''),
        cirq.google.SerializingArg(serialized_name="control_values",
                                   serialized_type=str,
                                   op_getter=lambda x: '')
    ]
    return cirq.google.GateOpSerializer(
        gate_type=cirq.AsymmetricDepolarizingChannel,
        serialized_gate_id="ADP",
        args=args,
        can_serialize_predicate=_CONSTANT_TRUE)


def _asymmetric_depolarize_deserializer():
    """Make standard deserializer for asymmetric depolarization channel."""
    args = [
        cirq.google.DeserializingArg(serialized_name="p_x",
                                     constructor_arg_name="p_x"),
        cirq.google.DeserializingArg(serialized_name="p_y",
                                     constructor_arg_name="p_y"),
        cirq.google.DeserializingArg(serialized_name="p_z",
                                     constructor_arg_name="p_z")
    ]
    return cirq.google.GateOpDeserializer(
        serialized_gate_id="ADP",
        gate_constructor=cirq.AsymmetricDepolarizingChannel,
        args=args)


def _depolarize_channel_serializer():
    """Make standard serializer for depolarization channel."""

    args = [
        # cirq channels can't contain symbols.
        cirq.google.SerializingArg(serialized_name="p",
                                   serialized_type=float,
                                   op_getter=lambda x: x.gate.p),
        cirq.google.SerializingArg(serialized_name="control_qubits",
                                   serialized_type=str,
                                   op_getter=lambda x: ''),
        cirq.google.SerializingArg(serialized_name="control_values",
                                   serialized_type=str,
                                   op_getter=lambda x: '')
    ]
    return cirq.google.GateOpSerializer(gate_type=cirq.DepolarizingChannel,
                                        serialized_gate_id="DP",
                                        args=args,
                                        can_serialize_predicate=_CONSTANT_TRUE)


def _depolarize_channel_deserializer():
    """Make standard deserializer for depolarization channel."""

    args = [
        cirq.google.DeserializingArg(serialized_name="p",
                                     constructor_arg_name="p")
    ]
    return cirq.google.GateOpDeserializer(
        serialized_gate_id="DP",
        gate_constructor=cirq.DepolarizingChannel,
        args=args)


<<<<<<< HEAD
def _phase_flip_channel_serializer():
    """Make standard serializer for PhaseFlip channel."""
=======
def _gad_channel_serializer():
    """Make standard serializer for GeneralizedAmplitudeDamping."""
>>>>>>> 49a5b2a3

    args = [
        # cirq channels can't contain symbols.
        cirq.google.SerializingArg(serialized_name="p",
                                   serialized_type=float,
                                   op_getter=lambda x: x.gate.p),
<<<<<<< HEAD
=======
        cirq.google.SerializingArg(serialized_name="gamma",
                                   serialized_type=float,
                                   op_getter=lambda x: x.gate.gamma),
        cirq.google.SerializingArg(serialized_name="control_qubits",
                                   serialized_type=str,
                                   op_getter=lambda x: ''),
        cirq.google.SerializingArg(serialized_name="control_values",
                                   serialized_type=str,
                                   op_getter=lambda x: '')
    ]
    return cirq.google.GateOpSerializer(
        gate_type=cirq.GeneralizedAmplitudeDampingChannel,
        serialized_gate_id="GAD",
        args=args,
        can_serialize_predicate=_CONSTANT_TRUE)


def _gad_channel_deserializer():
    """Make standard deserializer for GeneralizedAmplitudeDamping."""

    args = [
        cirq.google.DeserializingArg(serialized_name="p",
                                     constructor_arg_name="p"),
        cirq.google.DeserializingArg(serialized_name="gamma",
                                     constructor_arg_name="gamma")
    ]
    return cirq.google.GateOpDeserializer(
        serialized_gate_id="GAD",
        gate_constructor=cirq.GeneralizedAmplitudeDampingChannel,
        args=args)


def _amplitude_damp_channel_serializer():
    """Make standard serializer for AmplitudeDamp channel."""

    args = [
        # cirq channels can't contain symbols.
        cirq.google.SerializingArg(serialized_name="gamma",
                                   serialized_type=float,
                                   op_getter=lambda x: x.gate.gamma),
>>>>>>> 49a5b2a3
        cirq.google.SerializingArg(serialized_name="control_qubits",
                                   serialized_type=str,
                                   op_getter=lambda x: ''),
        cirq.google.SerializingArg(serialized_name="control_values",
                                   serialized_type=str,
                                   op_getter=lambda x: '')
    ]
<<<<<<< HEAD
    return cirq.google.GateOpSerializer(gate_type=cirq.PhaseFlipChannel,
                                        serialized_gate_id="PF",
=======
    return cirq.google.GateOpSerializer(gate_type=cirq.AmplitudeDampingChannel,
                                        serialized_gate_id="AD",
>>>>>>> 49a5b2a3
                                        args=args,
                                        can_serialize_predicate=_CONSTANT_TRUE)


<<<<<<< HEAD
def _phase_flip_channel_deserializer():
    """Make standard deserializer for PhaseFlip channel."""

    args = [
        cirq.google.DeserializingArg(serialized_name="p",
                                     constructor_arg_name="p")
    ]
    return cirq.google.GateOpDeserializer(
        serialized_gate_id="PF",
        gate_constructor=cirq.PhaseFlipChannel,
        args=args)


=======
def _amplitude_damp_channel_deserializer():
    """Make standard deserializer for depolarization channel."""

    args = [
        cirq.google.DeserializingArg(serialized_name="gamma",
                                     constructor_arg_name="gamma")
    ]
    return cirq.google.GateOpDeserializer(
        serialized_gate_id="AD",
        gate_constructor=cirq.AmplitudeDampingChannel,
        args=args)


def _reset_channel_serializer():
    """Make standard serializer for reset channel."""

    args = [
        # cirq channels can't contain symbols.
        cirq.google.SerializingArg(serialized_name="control_qubits",
                                   serialized_type=str,
                                   op_getter=lambda x: ''),
        cirq.google.SerializingArg(serialized_name="control_values",
                                   serialized_type=str,
                                   op_getter=lambda x: '')
    ]
    return cirq.google.GateOpSerializer(gate_type=cirq.ResetChannel,
                                        serialized_gate_id="RST",
                                        args=args,
                                        can_serialize_predicate=_CONSTANT_TRUE)


def _reset_channel_deserializer():
    """Make standard deserializer for reset channel."""

    args = []
    return cirq.google.GateOpDeserializer(serialized_gate_id="RST",
                                          gate_constructor=cirq.ResetChannel,
                                          args=args)


def _phase_damp_channel_serializer():
    """Make standard serializer for PhaseDamp channel."""
    args = [
        # cirq channels can't contain symbols.
        cirq.google.SerializingArg(serialized_name="gamma",
                                   serialized_type=float,
                                   op_getter=lambda x: x.gate.gamma),
        cirq.google.SerializingArg(serialized_name="control_qubits",
                                   serialized_type=str,
                                   op_getter=lambda x: ''),
        cirq.google.SerializingArg(serialized_name="control_values",
                                   serialized_type=str,
                                   op_getter=lambda x: '')
    ]
    return cirq.google.GateOpSerializer(gate_type=cirq.PhaseDampingChannel,
                                        serialized_gate_id="PD",
                                        args=args,
                                        can_serialize_predicate=_CONSTANT_TRUE)


def _phase_damp_channel_deserializer():
    """Make standard deserializer for PhaseDamp channel."""
    args = [
        cirq.google.DeserializingArg(serialized_name="gamma",
                                     constructor_arg_name="gamma")
    ]
    return cirq.google.GateOpDeserializer(
        serialized_gate_id="PD",
        gate_constructor=cirq.PhaseDampingChannel,
        args=args)


# Gates.
>>>>>>> 49a5b2a3
def _eigen_gate_serializer(gate_type, serialized_id):
    """Make standard serializer for eigen gates."""

    args = [
        cirq.google.SerializingArg(
            serialized_name="exponent",
            serialized_type=float,
            op_getter=lambda x: _symbol_extractor(x.gate.exponent)),
        cirq.google.SerializingArg(
            serialized_name="exponent_scalar",
            serialized_type=float,
            op_getter=lambda x: _scalar_extractor(x.gate.exponent)),
        cirq.google.SerializingArg(
            serialized_name="global_shift",
            serialized_type=float,
            op_getter=lambda x: float(x.gate._global_shift)),
        cirq.google.SerializingArg(serialized_name="control_qubits",
                                   serialized_type=str,
                                   op_getter=lambda x: _serialize_controls(x)),
        cirq.google.SerializingArg(
            serialized_name="control_values",
            serialized_type=str,
            op_getter=lambda x: _serialize_control_vals(x))
    ]
    return cirq.google.GateOpSerializer(gate_type=gate_type,
                                        serialized_gate_id=serialized_id,
                                        args=args,
                                        can_serialize_predicate=_CONSTANT_TRUE)


def _eigen_gate_deserializer(gate_type, serialized_id):
    """Make standard deserializer for eigen gates."""

    def _scalar_combiner(exponent, global_shift, exponent_scalar,
                         control_qubits, control_values):
        """This is a workaround to support symbol scalar multiplication.
        In the future we should likely get rid of this in favor of proper
        expression parsing once cirq supports it. See cirq.op_serializer
        and cirq's program protobuf for details. This is needed for things
        like cirq.rx('alpha').
        """
        if exponent_scalar == 1.0:
            return _optional_control_promote(
                gate_type(exponent=_round(exponent),
                          global_shift=_round(global_shift)), control_qubits,
                control_values)
        return _optional_control_promote(
            gate_type(exponent=_round(exponent) * _round(exponent_scalar),
                      global_shift=_round(global_shift)), control_qubits,
            control_values)

    args = [
        cirq.google.DeserializingArg(serialized_name="exponent",
                                     constructor_arg_name="exponent"),
        cirq.google.DeserializingArg(serialized_name="global_shift",
                                     constructor_arg_name="global_shift"),
        cirq.google.DeserializingArg(serialized_name="exponent_scalar",
                                     constructor_arg_name="exponent_scalar"),
        cirq.google.DeserializingArg(serialized_name="control_qubits",
                                     constructor_arg_name="control_qubits"),
        cirq.google.DeserializingArg(serialized_name="control_values",
                                     constructor_arg_name="control_values")
    ]
    return cirq.google.GateOpDeserializer(serialized_gate_id=serialized_id,
                                          gate_constructor=_scalar_combiner,
                                          args=args)


def _fsim_gate_serializer():
    """Make standard serializer for fsim gate."""

    args = [
        cirq.google.SerializingArg(
            serialized_name="theta",
            serialized_type=float,
            op_getter=lambda x: _symbol_extractor(x.gate.theta)),
        cirq.google.SerializingArg(
            serialized_name="phi",
            serialized_type=float,
            op_getter=lambda x: _symbol_extractor(x.gate.phi)),
        cirq.google.SerializingArg(
            serialized_name="theta_scalar",
            serialized_type=float,
            op_getter=lambda x: _scalar_extractor(x.gate.theta)),
        cirq.google.SerializingArg(
            serialized_name="phi_scalar",
            serialized_type=float,
            op_getter=lambda x: _scalar_extractor(x.gate.phi)),
        cirq.google.SerializingArg(serialized_name="control_qubits",
                                   serialized_type=str,
                                   op_getter=lambda x: _serialize_controls(x)),
        cirq.google.SerializingArg(
            serialized_name="control_values",
            serialized_type=str,
            op_getter=lambda x: _serialize_control_vals(x))
    ]
    return cirq.google.GateOpSerializer(gate_type=cirq.FSimGate,
                                        serialized_gate_id="FSIM",
                                        args=args,
                                        can_serialize_predicate=_CONSTANT_TRUE)


def _fsim_gate_deserializer():
    """Make standard deserializer for fsim gate."""

    def _scalar_combiner(theta, theta_scalar, phi, phi_scalar, control_qubits,
                         control_values):
        """This is a workaround to support symbol scalar multiplication.
        See `_eigen_gate_deserializer` for details.
        """
        return _optional_control_promote(
            cirq.FSimGate(theta=_round(theta) * _round(theta_scalar),
                          phi=_round(phi) * _round(phi_scalar)), control_qubits,
            control_values)

    args = [
        cirq.google.DeserializingArg(serialized_name="theta",
                                     constructor_arg_name="theta"),
        cirq.google.DeserializingArg(serialized_name="phi",
                                     constructor_arg_name="phi"),
        cirq.google.DeserializingArg(serialized_name="theta_scalar",
                                     constructor_arg_name="theta_scalar"),
        cirq.google.DeserializingArg(serialized_name="phi_scalar",
                                     constructor_arg_name="phi_scalar"),
        cirq.google.DeserializingArg(serialized_name="control_qubits",
                                     constructor_arg_name="control_qubits"),
        cirq.google.DeserializingArg(serialized_name="control_values",
                                     constructor_arg_name="control_values")
    ]
    return cirq.google.GateOpDeserializer(serialized_gate_id="FSIM",
                                          gate_constructor=_scalar_combiner,
                                          args=args)


def _identity_gate_serializer():
    """Make a standard serializer for the single qubit identity."""

    def _identity_check(x):
        if x.gate.num_qubits() != 1:
            raise ValueError("Multi-Qubit identity gate not supported."
                             "Given: {}. To work around this, use "
                             "cirq.I.on_each instead.".format(str(x)))
        return True

    # Here `args` is used for two reasons. 1. GateOpSerializer doesn't work well
    # with empty arg lists. 2. It is a nice way to check identity gate size.
    args = [
        cirq.google.SerializingArg(serialized_name="unused",
                                   serialized_type=bool,
                                   op_getter=_identity_check),
        cirq.google.SerializingArg(serialized_name="control_qubits",
                                   serialized_type=str,
                                   op_getter=lambda x: _serialize_controls(x)),
        cirq.google.SerializingArg(
            serialized_name="control_values",
            serialized_type=str,
            op_getter=lambda x: _serialize_control_vals(x))
    ]
    return cirq.google.GateOpSerializer(gate_type=cirq.IdentityGate,
                                        serialized_gate_id="I",
                                        args=args,
                                        can_serialize_predicate=_CONSTANT_TRUE)


def _identity_gate_deserializer():
    """Make a standard deserializer for the single qubit identity."""
    args = [
        cirq.google.DeserializingArg(serialized_name="unused",
                                     constructor_arg_name="unused"),
        cirq.google.DeserializingArg(serialized_name="control_qubits",
                                     constructor_arg_name="control_qubits"),
        cirq.google.DeserializingArg(serialized_name="control_values",
                                     constructor_arg_name="control_values")
    ]

    def _cirq_i_workaround(unused, control_qubits, control_values):
        return _optional_control_promote(cirq.I, control_qubits, control_values)

    return cirq.google.GateOpDeserializer(serialized_gate_id="I",
                                          gate_constructor=_cirq_i_workaround,
                                          args=args)


def _phased_eigen_gate_serializer(gate_type, serialized_id):
    """Make a standard serializer for phased eigen gates."""

    args = [
        cirq.google.SerializingArg(
            serialized_name="phase_exponent",
            serialized_type=float,
            op_getter=lambda x: _symbol_extractor(x.gate.phase_exponent)),
        cirq.google.SerializingArg(
            serialized_name="phase_exponent_scalar",
            serialized_type=float,
            op_getter=lambda x: _scalar_extractor(x.gate.phase_exponent)),
        cirq.google.SerializingArg(
            serialized_name="exponent",
            serialized_type=float,
            op_getter=lambda x: _symbol_extractor(x.gate.exponent)),
        cirq.google.SerializingArg(
            serialized_name="exponent_scalar",
            serialized_type=float,
            op_getter=lambda x: _scalar_extractor(x.gate.exponent)),
        cirq.google.SerializingArg(
            serialized_name="global_shift",
            serialized_type=float,
            op_getter=lambda x: float(x.gate.global_shift)),
        cirq.google.SerializingArg(serialized_name="control_qubits",
                                   serialized_type=str,
                                   op_getter=lambda x: _serialize_controls(x)),
        cirq.google.SerializingArg(
            serialized_name="control_values",
            serialized_type=str,
            op_getter=lambda x: _serialize_control_vals(x))
    ]
    return cirq.google.GateOpSerializer(gate_type=gate_type,
                                        serialized_gate_id=serialized_id,
                                        args=args,
                                        can_serialize_predicate=_CONSTANT_TRUE)


def _phased_eigen_gate_deserializer(gate_type, serialized_id):
    """Make a standard deserializer for phased eigen gates."""

    def _scalar_combiner(exponent, global_shift, exponent_scalar,
                         phase_exponent, phase_exponent_scalar, control_qubits,
                         control_values):
        """This is a workaround to support symbol scalar multiplication.
        In the future we should likely get rid of this in favor of proper
        expression parsing once cirq supports it. See cirq.op_serializer
        and cirq's program protobuf for details. This is needed for things
        like cirq.rx('alpha').
        """
        exponent = _round(exponent)
        phase_exponent = _round(phase_exponent)
        exponent = exponent if exponent_scalar == 1.0 \
            else exponent * _round(exponent_scalar)
        phase_exponent = phase_exponent if phase_exponent_scalar == 1.0 \
            else phase_exponent * _round(phase_exponent_scalar)
        if global_shift != 0:
            # needed in case this specific phasedeigengate doesn't
            # have a global_phase in constructor.
            return _optional_control_promote(
                gate_type(exponent=exponent,
                          global_shift=_round(global_shift),
                          phase_exponent=phase_exponent), control_qubits,
                control_values)
        return _optional_control_promote(
            gate_type(exponent=exponent, phase_exponent=phase_exponent),
            control_qubits, control_values)

    args = [
        cirq.google.DeserializingArg(serialized_name="phase_exponent",
                                     constructor_arg_name="phase_exponent"),
        cirq.google.DeserializingArg(
            serialized_name="phase_exponent_scalar",
            constructor_arg_name="phase_exponent_scalar"),
        cirq.google.DeserializingArg(serialized_name="exponent",
                                     constructor_arg_name="exponent"),
        cirq.google.DeserializingArg(serialized_name="exponent_scalar",
                                     constructor_arg_name="exponent_scalar"),
        cirq.google.DeserializingArg(serialized_name="global_shift",
                                     constructor_arg_name="global_shift"),
        cirq.google.DeserializingArg(serialized_name="control_qubits",
                                     constructor_arg_name="control_qubits"),
        cirq.google.DeserializingArg(serialized_name="control_values",
                                     constructor_arg_name="control_values")
    ]
    return cirq.google.GateOpDeserializer(serialized_gate_id=serialized_id,
                                          gate_constructor=_scalar_combiner,
                                          args=args)


EIGEN_GATES_DICT = {
    cirq.XPowGate: "XP",
    cirq.XXPowGate: "XXP",
    cirq.YPowGate: "YP",
    cirq.YYPowGate: "YYP",
    cirq.ZPowGate: "ZP",
    cirq.ZZPowGate: "ZZP",
    cirq.HPowGate: "HP",
    cirq.CZPowGate: "CZP",
    cirq.CNotPowGate: "CNP",
    cirq.SwapPowGate: "SP",
    cirq.ISwapPowGate: "ISP",
}

PHASED_EIGEN_GATES_DICT = {
    cirq.PhasedXPowGate: "PXP",
    cirq.PhasedISwapPowGate: "PISP",
}

SERIALIZERS = [
    _eigen_gate_serializer(g, g_name) for g, g_name in EIGEN_GATES_DICT.items()
] + [
    _phased_eigen_gate_serializer(g, g_name)
    for g, g_name in PHASED_EIGEN_GATES_DICT.items()
] + [
    _amplitude_damp_channel_serializer(),
    _asymmetric_depolarize_serializer(),
    _depolarize_channel_serializer(),
    _fsim_gate_serializer(),
<<<<<<< HEAD
    _identity_gate_serializer(),
    _phase_flip_channel_serializer()
=======
    _gad_channel_serializer(),
    _identity_gate_serializer(),
    _phase_damp_channel_serializer(),
    _reset_channel_serializer()
>>>>>>> 49a5b2a3
]

DESERIALIZERS = [
    _eigen_gate_deserializer(g, g_name)
    for g, g_name in EIGEN_GATES_DICT.items()
] + [
    _phased_eigen_gate_deserializer(g, g_name)
    for g, g_name in PHASED_EIGEN_GATES_DICT.items()
] + [
    _amplitude_damp_channel_deserializer(),
    _asymmetric_depolarize_deserializer(),
    _depolarize_channel_deserializer(),
    _fsim_gate_deserializer(),
<<<<<<< HEAD
    _identity_gate_deserializer(),
    _phase_flip_channel_deserializer()
=======
    _gad_channel_deserializer(),
    _identity_gate_deserializer(),
    _phase_damp_channel_deserializer(),
    _reset_channel_deserializer()
>>>>>>> 49a5b2a3
]

SERIALIZER = cirq.google.SerializableGateSet(gate_set_name="tfq_gate_set",
                                             serializers=SERIALIZERS,
                                             deserializers=DESERIALIZERS)


def serialize_circuit(circuit_inp):
    """Returns a `cirq.Program` proto representing the `cirq.Circuit`.

    Note that the circuit must use gates valid in the tfq_gate_set.
    Currently we only support scalar multiplication of symbols and
    no other more complex arithmetic expressions. This means
    we can support things like X**(3*alpha), and Rx(alpha). Because
    we use the `cirq.Program` proto, we only support `cirq.GridQubit` instances
    during serialization of circuits.

    Note: once serialized terminal measurements are removed.

    Args:
        circuit_inp: A `cirq.Circuit`.

    Returns:
        A `cirq.google.api.v2.Program` proto.
    """
    circuit = copy.deepcopy(circuit_inp)
    if not isinstance(circuit, cirq.Circuit):
        raise TypeError("serialize requires cirq.Circuit objects."
                        " Given: " + str(type(circuit)))

    # This code is intentionally written to avoid using cirq functions
    # as this get analyzed by tensorflow-autograph.

    # Gives a map from moment index to measure qubits in moment
    measured_moments = dict()

    # Tracks qubits that have been measured already.
    all_measured_qubits = set()
    for i, moment in enumerate(circuit.moments):
        measured_qubits = set()
        for op in moment:
            for qubit in op.qubits:
                if not isinstance(qubit, cirq.GridQubit):
                    raise ValueError(
                        "Attempted to serialize circuit that don't use "
                        "only cirq.GridQubits.")

            if isinstance(op.gate, cirq.MeasurementGate):
                for qubit in op.qubits:
                    if qubit in all_measured_qubits:
                        raise ValueError("Serialization of circuit failed. "
                                         "Circuits with non-terminal "
                                         "measurement operations are not "
                                         "supported.")
                    measured_qubits.add(qubit)
                    all_measured_qubits.add(qubit)

        if len(measured_qubits) > 0:
            measured_moments[i] = measured_qubits

    # Remove terminal measurements.
    for moment_ind in measured_moments:
        old_moment = circuit[moment_ind]
        measured_qubits = measured_moments[moment_ind]
        new_moment = cirq.Moment(
            filter(lambda x: not any(y in measured_qubits for y in x.qubits),
                   old_moment.operations))
        circuit[moment_ind] = new_moment

    # Demote cirq.controlled_operations (controlled gates) to their sub_gate
    # types with _tfq_control_qubits and _tfq_control_values fields so that
    # the gates can still get picked up by the serializer. There would be no way
    # to discern controlledgates from one another otherwise. This
    # "momentary demotion" occurs with the help of the DelayedAssignmentGate.
    for i, moment in enumerate(circuit):
        controlled_ops = [
            op for op in moment if isinstance(op, cirq.ControlledOperation)
        ]
        new_ops = dict()
        for op in controlled_ops:
            tfq_compatible = op.sub_operation
            tfq_compatible._tfq_control_qubits = op.controls
            tfq_compatible._tfq_control_values = op.control_values
            new_ops[op.qubits] = tfq_compatible

        circuit[i] = cirq.Moment(
            new_ops[op.qubits] if op.qubits in new_ops else op for op in moment)

    return SERIALIZER.serialize(circuit)


def deserialize_circuit(proto):
    """Constructs a `cirq.Circuit` from a `cirq.Program` proto.

    Note that the proto must use gates valid in the tfq_gate_set.

    Args:
        proto: A `cirq.google.api.v2.Program` proto

    Returns:
        A `cirq.Circuit`.
    """
    if not isinstance(proto, cirq.google.api.v2.program_pb2.Program):
        raise TypeError("deserialize requires "
                        "cirq.google.api.v2.program_pb2.Program object."
                        " Given: " + str(type(proto)))

    return SERIALIZER.deserialize(proto)


def serialize_paulisum(paulisum):
    """Constructs a pauli_sum proto from `cirq.PauliSum` or `cirq.PauliString`.

    Args:
        paulisum: A `cirq.PauliSum` object.

    Returns:
        A pauli_sum proto object.
    """
    if isinstance(paulisum, cirq.PauliString):
        paulisum = cirq.PauliSum.from_pauli_strings(paulisum)

    if not isinstance(paulisum, cirq.PauliSum):
        raise TypeError("serialize requires a cirq.PauliSum object."
                        " Given: " + str(type(paulisum)))

    if any(not isinstance(qubit, cirq.GridQubit) for qubit in paulisum.qubits):
        raise ValueError("Attempted to serialize a paulisum that doesn't use "
                         "only cirq.GridQubits.")

    paulisum_proto = pauli_sum_pb2.PauliSum()
    for term in paulisum:
        pauliterm_proto = pauli_sum_pb2.PauliTerm()

        pauliterm_proto.coefficient_real = term.coefficient.real
        pauliterm_proto.coefficient_imag = term.coefficient.imag
        for t in sorted(term.items()):  # sort to keep qubits ordered.
            pauliterm_proto.paulis.add(
                qubit_id=v2.qubit_to_proto_id(t[0]),
                pauli_type=str(t[1]),
            )
        paulisum_proto.terms.extend([pauliterm_proto])

    return paulisum_proto


def deserialize_paulisum(proto):
    """Constructs a `cirq.PauliSum` from pauli_sum proto.

    Args:
        proto: A pauli_sum proto object.

    Returns:
        A `cirq.PauliSum` object.
    """
    if not isinstance(proto, pauli_sum_pb2.PauliSum):
        raise TypeError("deserialize requires a pauli_sum_pb2 object."
                        " Given: " + str(type(proto)))

    res = cirq.PauliSum()
    for term_proto in proto.terms:
        coef = float(_round(term_proto.coefficient_real)) + \
            1.0j * float(_round(term_proto.coefficient_imag))
        term = coef * cirq.PauliString()
        for pauli_qubit_pair in term_proto.paulis:
            op = _process_pauli_type(pauli_qubit_pair.pauli_type)
            term *= op(v2.grid_qubit_from_proto_id(pauli_qubit_pair.qubit_id))
        res += term

    return res


def _process_pauli_type(char):
    if char == 'Z':
        return cirq.Z
    if char == 'X':
        return cirq.X
    if char == 'Y':
        return cirq.Y
    raise ValueError("Invalid pauli type.")<|MERGE_RESOLUTION|>--- conflicted
+++ resolved
@@ -232,21 +232,14 @@
         args=args)
 
 
-<<<<<<< HEAD
-def _phase_flip_channel_serializer():
-    """Make standard serializer for PhaseFlip channel."""
-=======
 def _gad_channel_serializer():
     """Make standard serializer for GeneralizedAmplitudeDamping."""
->>>>>>> 49a5b2a3
 
     args = [
         # cirq channels can't contain symbols.
         cirq.google.SerializingArg(serialized_name="p",
                                    serialized_type=float,
                                    op_getter=lambda x: x.gate.p),
-<<<<<<< HEAD
-=======
         cirq.google.SerializingArg(serialized_name="gamma",
                                    serialized_type=float,
                                    op_getter=lambda x: x.gate.gamma),
@@ -287,7 +280,6 @@
         cirq.google.SerializingArg(serialized_name="gamma",
                                    serialized_type=float,
                                    op_getter=lambda x: x.gate.gamma),
->>>>>>> 49a5b2a3
         cirq.google.SerializingArg(serialized_name="control_qubits",
                                    serialized_type=str,
                                    op_getter=lambda x: ''),
@@ -295,18 +287,105 @@
                                    serialized_type=str,
                                    op_getter=lambda x: '')
     ]
-<<<<<<< HEAD
+
+    return cirq.google.GateOpSerializer(gate_type=cirq.AmplitudeDampingChannel,
+                                        serialized_gate_id="AD",
+                                        args=args,
+                                        can_serialize_predicate=_CONSTANT_TRUE)
+
+
+def _amplitude_damp_channel_deserializer():
+    """Make standard deserializer for depolarization channel."""
+
+    args = [
+        cirq.google.DeserializingArg(serialized_name="gamma",
+                                     constructor_arg_name="gamma")
+    ]
+    return cirq.google.GateOpDeserializer(
+        serialized_gate_id="AD",
+        gate_constructor=cirq.AmplitudeDampingChannel,
+        args=args)
+
+
+def _reset_channel_serializer():
+    """Make standard serializer for reset channel."""
+
+    args = [
+        # cirq channels can't contain symbols.
+        cirq.google.SerializingArg(serialized_name="control_qubits",
+                                   serialized_type=str,
+                                   op_getter=lambda x: ''),
+        cirq.google.SerializingArg(serialized_name="control_values",
+                                   serialized_type=str,
+                                   op_getter=lambda x: '')
+    ]
+    return cirq.google.GateOpSerializer(gate_type=cirq.ResetChannel,
+                                        serialized_gate_id="RST",
+                                        args=args,
+                                        can_serialize_predicate=_CONSTANT_TRUE)
+
+
+def _reset_channel_deserializer():
+    """Make standard deserializer for reset channel."""
+
+    args = []
+    return cirq.google.GateOpDeserializer(serialized_gate_id="RST",
+                                          gate_constructor=cirq.ResetChannel,
+                                          args=args)
+
+
+def _phase_damp_channel_serializer():
+    """Make standard serializer for PhaseDamp channel."""
+    args = [
+        # cirq channels can't contain symbols.
+        cirq.google.SerializingArg(serialized_name="gamma",
+                                   serialized_type=float,
+                                   op_getter=lambda x: x.gate.gamma),
+        cirq.google.SerializingArg(serialized_name="control_qubits",
+                                   serialized_type=str,
+                                   op_getter=lambda x: ''),
+        cirq.google.SerializingArg(serialized_name="control_values",
+                                   serialized_type=str,
+                                   op_getter=lambda x: '')
+    ]
+    return cirq.google.GateOpSerializer(gate_type=cirq.PhaseDampingChannel,
+                                        serialized_gate_id="PD",
+                                        args=args,
+                                        can_serialize_predicate=_CONSTANT_TRUE)
+
+
+def _phase_damp_channel_deserializer():
+    """Make standard deserializer for PhaseDamp channel."""
+    args = [
+        cirq.google.DeserializingArg(serialized_name="gamma",
+                                     constructor_arg_name="gamma")
+    ]
+    return cirq.google.GateOpDeserializer(
+        serialized_gate_id="PD",
+        gate_constructor=cirq.PhaseDampingChannel,
+        args=args)
+
+
+def _phase_flip_channel_serializer():
+    """Make standard serializer for PhaseFlip channel."""
+    args = [
+        # cirq channels can't contain symbols.
+        cirq.google.SerializingArg(serialized_name="p",
+                                   serialized_type=float,
+                                   op_getter=lambda x: x.gate.p),
+        cirq.google.SerializingArg(serialized_name="control_qubits",
+                                   serialized_type=str,
+                                   op_getter=lambda x: ''),
+        cirq.google.SerializingArg(serialized_name="control_values",
+                                   serialized_type=str,
+                                   op_getter=lambda x: '')
+    ]
     return cirq.google.GateOpSerializer(gate_type=cirq.PhaseFlipChannel,
                                         serialized_gate_id="PF",
-=======
-    return cirq.google.GateOpSerializer(gate_type=cirq.AmplitudeDampingChannel,
-                                        serialized_gate_id="AD",
->>>>>>> 49a5b2a3
                                         args=args,
                                         can_serialize_predicate=_CONSTANT_TRUE)
 
 
-<<<<<<< HEAD
 def _phase_flip_channel_deserializer():
     """Make standard deserializer for PhaseFlip channel."""
 
@@ -320,81 +399,7 @@
         args=args)
 
 
-=======
-def _amplitude_damp_channel_deserializer():
-    """Make standard deserializer for depolarization channel."""
-
-    args = [
-        cirq.google.DeserializingArg(serialized_name="gamma",
-                                     constructor_arg_name="gamma")
-    ]
-    return cirq.google.GateOpDeserializer(
-        serialized_gate_id="AD",
-        gate_constructor=cirq.AmplitudeDampingChannel,
-        args=args)
-
-
-def _reset_channel_serializer():
-    """Make standard serializer for reset channel."""
-
-    args = [
-        # cirq channels can't contain symbols.
-        cirq.google.SerializingArg(serialized_name="control_qubits",
-                                   serialized_type=str,
-                                   op_getter=lambda x: ''),
-        cirq.google.SerializingArg(serialized_name="control_values",
-                                   serialized_type=str,
-                                   op_getter=lambda x: '')
-    ]
-    return cirq.google.GateOpSerializer(gate_type=cirq.ResetChannel,
-                                        serialized_gate_id="RST",
-                                        args=args,
-                                        can_serialize_predicate=_CONSTANT_TRUE)
-
-
-def _reset_channel_deserializer():
-    """Make standard deserializer for reset channel."""
-
-    args = []
-    return cirq.google.GateOpDeserializer(serialized_gate_id="RST",
-                                          gate_constructor=cirq.ResetChannel,
-                                          args=args)
-
-
-def _phase_damp_channel_serializer():
-    """Make standard serializer for PhaseDamp channel."""
-    args = [
-        # cirq channels can't contain symbols.
-        cirq.google.SerializingArg(serialized_name="gamma",
-                                   serialized_type=float,
-                                   op_getter=lambda x: x.gate.gamma),
-        cirq.google.SerializingArg(serialized_name="control_qubits",
-                                   serialized_type=str,
-                                   op_getter=lambda x: ''),
-        cirq.google.SerializingArg(serialized_name="control_values",
-                                   serialized_type=str,
-                                   op_getter=lambda x: '')
-    ]
-    return cirq.google.GateOpSerializer(gate_type=cirq.PhaseDampingChannel,
-                                        serialized_gate_id="PD",
-                                        args=args,
-                                        can_serialize_predicate=_CONSTANT_TRUE)
-
-
-def _phase_damp_channel_deserializer():
-    """Make standard deserializer for PhaseDamp channel."""
-    args = [
-        cirq.google.DeserializingArg(serialized_name="gamma",
-                                     constructor_arg_name="gamma")
-    ]
-    return cirq.google.GateOpDeserializer(
-        serialized_gate_id="PD",
-        gate_constructor=cirq.PhaseDampingChannel,
-        args=args)
-
-
 # Gates.
->>>>>>> 49a5b2a3
 def _eigen_gate_serializer(gate_type, serialized_id):
     """Make standard serializer for eigen gates."""
 
@@ -697,15 +702,11 @@
     _asymmetric_depolarize_serializer(),
     _depolarize_channel_serializer(),
     _fsim_gate_serializer(),
-<<<<<<< HEAD
-    _identity_gate_serializer(),
-    _phase_flip_channel_serializer()
-=======
     _gad_channel_serializer(),
     _identity_gate_serializer(),
     _phase_damp_channel_serializer(),
-    _reset_channel_serializer()
->>>>>>> 49a5b2a3
+    _reset_channel_serializer(),
+    _phase_flip_channel_serializer()
 ]
 
 DESERIALIZERS = [
@@ -719,15 +720,11 @@
     _asymmetric_depolarize_deserializer(),
     _depolarize_channel_deserializer(),
     _fsim_gate_deserializer(),
-<<<<<<< HEAD
-    _identity_gate_deserializer(),
-    _phase_flip_channel_deserializer()
-=======
     _gad_channel_deserializer(),
     _identity_gate_deserializer(),
     _phase_damp_channel_deserializer(),
-    _reset_channel_deserializer()
->>>>>>> 49a5b2a3
+    _reset_channel_deserializer(),
+    _phase_flip_channel_deserializer()
 ]
 
 SERIALIZER = cirq.google.SerializableGateSet(gate_set_name="tfq_gate_set",
