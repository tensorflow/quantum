--- conflicted
+++ resolved
@@ -231,13 +231,24 @@
         args=args)
 
 
-<<<<<<< HEAD
 def _reset_channel_serializer():
     """Make standard serializer for reset channel."""
 
     args = [
         # cirq channels can't contain symbols.
-=======
+        cirq.google.SerializingArg(serialized_name="control_qubits",
+                                   serialized_type=str,
+                                   op_getter=lambda x: ''),
+        cirq.google.SerializingArg(serialized_name="control_values",
+                                   serialized_type=str,
+                                   op_getter=lambda x: '')
+    ]
+    return cirq.google.GateOpSerializer(gate_type=cirq.ResetChannel,
+                                        serialized_gate_id="RST",
+                                        args=args,
+                                        can_serialize_predicate=_CONSTANT_TRUE)
+
+
 def _amplitude_damp_channel_serializer():
     """Make standard serializer for AmplitudeDamp channel."""
 
@@ -246,7 +257,6 @@
         cirq.google.SerializingArg(serialized_name="gamma",
                                    serialized_type=float,
                                    op_getter=lambda x: x.gate.gamma),
->>>>>>> 6b6e71eb
         cirq.google.SerializingArg(serialized_name="control_qubits",
                                    serialized_type=str,
                                    op_getter=lambda x: ''),
@@ -254,18 +264,25 @@
                                    serialized_type=str,
                                    op_getter=lambda x: '')
     ]
-<<<<<<< HEAD
-    return cirq.google.GateOpSerializer(gate_type=cirq.ResetChannel,
-                                        serialized_gate_id="RST",
-=======
     return cirq.google.GateOpSerializer(gate_type=cirq.AmplitudeDampingChannel,
                                         serialized_gate_id="AD",
->>>>>>> 6b6e71eb
                                         args=args,
                                         can_serialize_predicate=_CONSTANT_TRUE)
 
 
-<<<<<<< HEAD
+def _amplitude_damp_channel_deserializer():
+    """Make standard deserializer for depolarization channel."""
+
+    args = [
+        cirq.google.DeserializingArg(serialized_name="gamma",
+                                     constructor_arg_name="gamma")
+    ]
+    return cirq.google.GateOpDeserializer(
+        serialized_gate_id="AD",
+        gate_constructor=cirq.AmplitudeDampingChannel,
+        args=args)
+
+                                        
 def _reset_channel_deserializer():
     """Make standard deserializer for reset channel."""
 
@@ -273,19 +290,6 @@
     return cirq.google.GateOpDeserializer(serialized_gate_id="RST",
                                           gate_constructor=cirq.ResetChannel,
                                           args=args)
-=======
-def _amplitude_damp_channel_deserializer():
-    """Make standard deserializer for depolarization channel."""
-
-    args = [
-        cirq.google.DeserializingArg(serialized_name="gamma",
-                                     constructor_arg_name="gamma")
-    ]
-    return cirq.google.GateOpDeserializer(
-        serialized_gate_id="AD",
-        gate_constructor=cirq.AmplitudeDampingChannel,
-        args=args)
->>>>>>> 6b6e71eb
 
 
 def _eigen_gate_serializer(gate_type, serialized_id):
