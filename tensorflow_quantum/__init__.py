--- conflicted
+++ resolved
@@ -48,8 +48,4 @@
 del core
 # pylint: enable=undefined-variable
 
-<<<<<<< HEAD
-__version__ = '0.4.0'
-=======
-__version__ = '0.3.0'
->>>>>>> 1f050a8c
+__version__ = '0.4.0'