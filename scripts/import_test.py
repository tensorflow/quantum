# Copyright 2020 The TensorFlow Quantum Authors. All Rights Reserved.
#
# Licensed under the Apache License, Version 2.0 (the "License");
# you may not use this file except in compliance with the License.
# You may obtain a copy of the License at
#
#     http://www.apache.org/licenses/LICENSE-2.0
#
# Unless required by applicable law or agreed to in writing, software
# distributed under the License is distributed on an "AS IS" BASIS,
# WITHOUT WARRANTIES OR CONDITIONS OF ANY KIND, either express or implied.
# See the License for the specific language governing permissions and
# limitations under the License.
# ==============================================================================
"""Tests to check if importing `tfq` APIs is successful or not."""
import tensorflow_quantum as tfq


def test_imports():
    """Test that pip package was built with proper structure."""

    # Top level modules.
    _ = tfq.layers
    _ = tfq.differentiators

    # Ops and Op getters.
    _ = tfq.get_expectation_op
    _ = tfq.get_sampled_expectation_op
    _ = tfq.get_sampling_op
    _ = tfq.get_state_op
    _ = tfq.get_unitary_op
    _ = tfq.append_circuit
    _ = tfq.padded_to_ragged
    _ = tfq.padded_to_ragged2d
    _ = tfq.resolve_parameters

    # Math ops.
    _ = tfq.math.inner_product

    # Noisy simulation ops.
    _ = tfq.noise.expectation
    _ = tfq.noise.sampled_expectation
    _ = tfq.noise.samples

    # Util functions.
    _ = tfq.convert_to_tensor
    _ = tfq.get_quantum_concurrent_op_mode
    _ = tfq.from_tensor
    _ = tfq.set_quantum_concurrent_op_mode
    _ = tfq.util.get_supported_channels
    _ = tfq.util.get_supported_gates
    _ = tfq.util.exponential

    # Keras layers.
    _ = tfq.layers.AddCircuit
    _ = tfq.layers.Expectation
    _ = tfq.layers.Sample
    _ = tfq.layers.State
    _ = tfq.layers.SampledExpectation

<<<<<<< HEAD
    # High level layers.
    _ = tfq.layers.ControlledPQC
    _ = tfq.layers.NoisyControlledPQC
=======
    # High level Keras layers.
    _ = tfq.layers.ControlledPQC
    _ = tfq.layers.NoisyPQC
>>>>>>> 6c294023
    _ = tfq.layers.PQC

    # Differentiators.
    _ = tfq.differentiators.Adjoint
    _ = tfq.differentiators.ForwardDifference
    _ = tfq.differentiators.CentralDifference
    _ = tfq.differentiators.LinearCombination
    _ = tfq.differentiators.ParameterShift
    _ = tfq.differentiators.Differentiator

    # Datasets.
    _ = tfq.datasets.excited_cluster_states
    _ = tfq.datasets.tfi_chain
    _ = tfq.datasets.xxz_chain

    #Optimizers
    _ = tfq.optimizers.rotosolve_minimize


if __name__ == "__main__":
    test_imports()<|MERGE_RESOLUTION|>--- conflicted
+++ resolved
@@ -58,15 +58,13 @@
     _ = tfq.layers.State
     _ = tfq.layers.SampledExpectation
 
-<<<<<<< HEAD
     # High level layers.
     _ = tfq.layers.ControlledPQC
-    _ = tfq.layers.NoisyControlledPQC
-=======
+
     # High level Keras layers.
     _ = tfq.layers.ControlledPQC
+    _ = tfq.layers.NoisyControlledPQC
     _ = tfq.layers.NoisyPQC
->>>>>>> 6c294023
     _ = tfq.layers.PQC
 
     # Differentiators.
