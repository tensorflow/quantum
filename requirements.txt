--- conflicted
+++ resolved
@@ -1,10 +1,5 @@
-<<<<<<< HEAD
-cirq-core==0.13.1
-cirq-google==0.13.1
-=======
 cirq-core~=1.0
 cirq-google~=1.0
->>>>>>> 56a6d591
 sympy==1.8
 numpy==1.24.2  # TensorFlow can detect if it was built against other versions.
 nbformat==4.4.0
