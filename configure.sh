--- conflicted
+++ resolved
@@ -74,7 +74,6 @@
     esac
   done
 fi
-<<<<<<< HEAD
 
 # If TFQ_NEED_CUDA then enforce building against TensorFlow 2.11 or newer.
 IS_VALID_TF_VERSION=$(python -c "import tensorflow as tf; v = tf.__version__; print(float(v[:v.rfind('.')]) < 2.11)")
@@ -90,23 +89,6 @@
   exit 1
 fi
 
-=======
-
-# If TFQ_NEED_CUDA then enforce building against TensorFlow 2.11 or newer.
-IS_VALID_TF_VERSION=$(python -c "import tensorflow as tf; v = tf.__version__; print(float(v[:v.rfind('.')]) < 2.11)")
-TF_VERSION=$(python -c "import tensorflow as tf; print(tf.__version__)")
-if [[ $IS_VALID_TF_VERSION == "True" ]]; then
-  echo "Building against TensorFlow 2.11 or newer is required."
-  echo "Please upgrade your TensorFlow version."
-  exit 1
-elif [[ $IS_VALID_TF_VERSION == "False" ]]; then
-  echo "Using TensorFlow 2.11"
-else
-  echo "Unable to determine TensorFlow version."
-  exit 1
-fi
-
->>>>>>> 2cb11031
 # Check if we are building cuQuantum ops on top of CUDA.
 if [[ "$TFQ_NEED_CUDA" == "1" ]]; then
   if [[ "$CUQUANTUM_ROOT" != "" ]]; then
