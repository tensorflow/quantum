--- conflicted
+++ resolved
@@ -13,16 +13,12 @@
 # See the License for the specific language governing permissions and
 # limitations under the License.
 # ==============================================================================
-<<<<<<< HEAD
 
 set -e
 
-# Ensure packaging tools are present in THIS interpreter.
+# Ensure packaging tools are present in this interpreter, and don't complain
+# if running as root (which happens inside Docker containers).
 pip install -qq setuptools wheel build --root-user-action ignore
-=======
->>>>>>> f94d2b6d
-
-set -e
 
 # Pick the Python that TFQ/TensorFlow used during configure/build.
 # Order: explicit env -> python3 (>= 3.10)
@@ -80,13 +76,8 @@
   "${PY}" -m build -v --wheel ${EXTRA_FLAGS} > /dev/null
   cp dist/*.whl "${DEST}"
   popd
-<<<<<<< HEAD
   rm -rf ${TMPDIR}
   echo "$(date) : === Done."
-=======
-  rm -rf "${TMPDIR}"
-  echo $(date) : "=== Output wheel file is in: ${DEST}"
->>>>>>> f94d2b6d
 }
 
 main "$@"